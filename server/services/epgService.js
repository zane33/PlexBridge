const axios = require('axios');
const xml2js = require('xml2js');
const cron = require('node-cron');
const fs = require('fs');
const path = require('path');
const { gzip, gunzip } = require('zlib');
const { promisify } = require('util');

const logger = require('../utils/logger');
const config = require('../config');
const database = require('./database');
const cacheService = require('./cacheService');
const { ensureAndroidTVCompatibility, generateFallbackProgram } = require('../utils/androidTvCompat');

const gzipAsync = promisify(gzip);
const gunzipAsync = promisify(gunzip);

class EPGService {
  constructor() {
    this.isInitialized = false;
    this.refreshJobs = new Map();
    this.localizationSettings = {
      timezone: 'UTC',
      locale: 'en-US',
      dateFormat: 'YYYY-MM-DD',
      timeFormat: '24h'
    };
    this.parser = new xml2js.Parser({
      explicitArray: false,
      ignoreAttrs: false,
      mergeAttrs: true
    });
  }

  async initialize() {
    if (this.isInitialized) {
      logger.info('EPG service already initialized');
      return;
    }

    try {
      // Check if database is available and initialized
      if (!database || !database.isInitialized) {
        throw new Error('Database not initialized - cannot initialize EPG service');
      }

      // Get all EPG sources from database
      const sources = await database.all('SELECT * FROM epg_sources WHERE enabled = 1');
      
      logger.info('Found EPG sources for initialization', { 
        sourceCount: sources.length,
        sources: sources.map(s => ({ id: s.id, name: s.name, url: s.url }))
      });
      
      // Schedule refresh jobs for each source
      for (const source of sources) {
        await this.scheduleRefresh(source);
      }

      // Schedule cleanup job (daily at 2 AM)
      cron.schedule('0 2 * * *', async () => {
        await this.cleanup();
      });

      this.isInitialized = true;
      logger.info('✅ EPG service initialized successfully', { 
        sourceCount: sources.length,
        scheduledJobs: this.refreshJobs.size
      });

      // Trigger immediate refresh for sources that have never been refreshed
      const unrefreshedSources = sources.filter(s => !s.last_success);
      if (unrefreshedSources.length > 0) {
        logger.info('Triggering immediate refresh for unrefreshed sources', {
          sourceCount: unrefreshedSources.length
        });
        
        // Trigger refreshes in background without blocking initialization
        for (const source of unrefreshedSources) {
          setImmediate(() => this.refreshSource(source.id).catch(err => 
            logger.error('Background refresh failed:', { sourceId: source.id, error: err.message })
          ));
        }
      }

    } catch (error) {
      logger.error('❌ EPG service initialization failed:', error);
      this.isInitialized = false; // Ensure we stay uninitialized on failure
      throw error;
    }
  }

  async scheduleRefresh(source) {
    try {
      // Parse refresh interval
      const interval = this.parseInterval(source.refresh_interval);
      const cronExpression = this.intervalToCron(interval, source.id);

      // Cancel existing job if any
      if (this.refreshJobs.has(source.id)) {
        this.refreshJobs.get(source.id).destroy();
      }

      // Schedule new job with enhanced logging
      const job = cron.schedule(cronExpression, async () => {
        logger.info('EPG cron job triggered', { 
          sourceId: source.id, 
          sourceName: source.name,
          cronExpression,
          timestamp: new Date().toISOString()
        });
        try {
          await this.refreshSource(source.id);
        } catch (error) {
          logger.error('EPG cron job failed', { 
            sourceId: source.id, 
            sourceName: source.name,
            error: error.message,
            stack: error.stack
          });
        }
      }, {
        scheduled: true,
        timezone: 'UTC'
      });

      this.refreshJobs.set(source.id, job);
      
      logger.info('EPG refresh scheduled', { 
        sourceId: source.id, 
        interval: source.refresh_interval,
        cronExpression,
        category: 'epg'
      });

      // Perform initial refresh if never refreshed
      if (!source.last_success) {
        setImmediate(() => this.refreshSource(source.id));
      }

    } catch (error) {
      logger.error('EPG schedule error:', { sourceId: source.id, error: error.message });
    }
  }

  parseInterval(intervalStr) {
    // Handle legacy format (seconds like "3600.0")
    if (intervalStr && typeof intervalStr === 'string' && intervalStr.match(/^\d+(\.\d+)?$/)) {
      const seconds = parseFloat(intervalStr);
      const hours = Math.round(seconds / 3600);
      const validHours = hours > 0 ? hours : 1; // Default to 1h if calculation results in 0
      logger.warn('EPG parseInterval: Converting legacy seconds format', {
        original: intervalStr,
        converted: `${validHours}h`
      });
      return { value: validHours, unit: 'hours' };
    }

    const match = intervalStr.match(/^(\d+)([hmd])$/);
    if (!match) {
      logger.warn('EPG parseInterval: Invalid format, using default', {
        intervalStr,
        defaulting: '4h'
      });
      return { value: 4, unit: 'hours' }; // Default fallback
    }

    const value = parseInt(match[1]);
    const unit = match[2];

    switch (unit) {
      case 'h': return { value, unit: 'hours' };
      case 'd': return { value, unit: 'days' };
      case 'm': return { value, unit: 'minutes' };
      default: {
        logger.warn('EPG parseInterval: Invalid unit, using default', {
          unit,
          defaulting: '4h'
        });
        return { value: 4, unit: 'hours' }; // Default fallback
      }
    }
  }

  intervalToCron(interval, sourceId = null) {
    const { value, unit } = interval;

    // Generate a consistent minute offset for each source to prevent all sources
    // from refreshing at the same time (staggering)
    let minute = 0;
    if (sourceId) {
      // Use sourceId to generate a consistent but distributed minute offset
      const hash = sourceId.split('').reduce((a, b) => {
        a = ((a << 5) - a) + b.charCodeAt(0);
        return a & a;
      }, 0);
      minute = Math.abs(hash) % 60; // 0-59 minutes
    }

    switch (unit) {
      case 'minutes':
        return `*/${value} * * * *`;
      case 'hours':
        return `${minute} */${value} * * *`;
      case 'days':
        return `${minute} 0 */${value} * *`;
      default:
        return `${minute} */4 * * *`; // Default: every 4 hours with staggered minutes
    }
  }

  async refreshSource(sourceId) {
    let source;
    
    try {
      source = await database.get('SELECT * FROM epg_sources WHERE id = ? AND enabled = 1', [sourceId]);
      
      if (!source) {
        logger.epg('EPG source not found or disabled', { sourceId });
        return;
      }

      logger.epg('🚀 Starting EPG refresh', { 
        sourceId, 
        sourceName: source.name,
        url: source.url,
        timestamp: new Date().toISOString()
      });

      // Update last refresh time
      await database.run(
        'UPDATE epg_sources SET last_refresh = CURRENT_TIMESTAMP WHERE id = ?',
        [sourceId]
      );

      // Download EPG data with enhanced error handling
      let epgData;
      try {
        logger.info('📥 Starting EPG download', { sourceId, url: source.url });
        epgData = await this.downloadEPG(source);
        logger.info('✅ EPG download completed successfully', { 
          sourceId, 
          dataSize: epgData.length,
          dataPreview: epgData.substring(0, 200) + '...'
        });
      } catch (downloadError) {
        logger.error('❌ EPG download failed for source', {
          sourceId,
          sourceName: source.name,
          url: source.url,
          error: downloadError.message,
          stack: downloadError.stack
        });
        
        // Update database with error status
        await database.run(
          'UPDATE epg_sources SET last_error = ? WHERE id = ?',
          [`Download failed: ${downloadError.message}`, sourceId]
        );
        
        // **CRITICAL FIX**: Always throw errors for manual refresh to show user the issue
        const isManualRefresh = this.isManualRefresh === true;
        if (isManualRefresh) {
          throw downloadError;
        }
        
        // For background refresh, log and return
        logger.warn('EPG refresh failed for source, will retry on next cycle', {
          sourceId,
          sourceName: source.name,
          error: downloadError.message
        });
        return;
      }
      
      // Parse EPG XML with enhanced logging
      let programs;
      try {
        logger.info('📊 Starting EPG parsing', { sourceId, dataSize: epgData.length });
        programs = await this.parseEPG(epgData, sourceId);
        logger.info('✅ EPG parsing completed successfully', { 
          sourceId, 
          programCount: programs.length,
          samplePrograms: programs.slice(0, 3).map(p => ({
            id: p.id,
            channel_id: p.channel_id,
            title: p.title
          }))
        });
      } catch (parseError) {
        logger.error('❌ EPG parsing failed for source', {
          sourceId,
          sourceName: source.name,
          error: parseError.message,
          stack: parseError.stack,
          dataPreview: epgData.substring(0, 1000)
        });
        
        // Update database with error status
        await database.run(
          'UPDATE epg_sources SET last_error = ? WHERE id = ?',
          [`Parse failed: ${parseError.message}`, sourceId]
        );
        
        // **CRITICAL FIX**: Always throw errors for manual refresh
        const isManualRefresh = this.isManualRefresh === true;
        if (isManualRefresh) {
          throw parseError;
        }
        
        // For background refresh, log and return
        logger.warn('EPG parsing failed for source, will retry on next cycle', {
          sourceId,
          sourceName: source.name,
          error: parseError.message
        });
        return;
      }
      
      if (programs.length === 0) {
        const warningMessage = 'No programs parsed from EPG source - check XML format and channel mappings';
        logger.warn('⚠️ ' + warningMessage, { 
          sourceId, 
          sourceName: source.name,
          url: source.url,
          dataLength: epgData.length,
          dataPreview: epgData.substring(0, 500)
        });
        
        // Update database with warning
        await database.run(
          'UPDATE epg_sources SET last_error = ? WHERE id = ?',
          [warningMessage, sourceId]
        );
        
        // Continue processing even with 0 programs - channels might have been stored
      }
      
      // Store programs in database with enhanced logging
      logger.info('💾 Storing EPG programs in database', {
        sourceId,
        programCount: programs.length
      });
      
      try {
        await this.storePrograms(programs);
        logger.info('✅ EPG programs stored successfully', {
          sourceId,
          programCount: programs.length
        });
      } catch (storeError) {
        logger.error('❌ Failed to store EPG programs', {
          sourceId,
          error: storeError.message,
          stack: storeError.stack,
          programCount: programs.length
        });
        
        // Update database with storage error
        await database.run(
          'UPDATE epg_sources SET last_error = ? WHERE id = ?',
          [`Storage failed: ${storeError.message}`, sourceId]
        );
        
        throw storeError;
      }
      
      // **CRITICAL FIX**: Verify data storage with proper error handling
      const verification = await database.get(`
        SELECT COUNT(*) as current_programs,
               MAX(start_time) as latest_program,
               COUNT(DISTINCT channel_id) as channels_with_programs
        FROM epg_programs 
        WHERE created_at > datetime(CURRENT_TIMESTAMP, '-5 minutes')
      `);
      
      logger.info('EPG verification results', {
        sourceId,
        currentPrograms: verification.current_programs,
        latestProgram: verification.latest_program,
        channelsWithPrograms: verification.channels_with_programs,
        originalProgramCount: programs.length
      });
      
      // **CRITICAL FIX**: Don't fail if no programs were parsed - this can be valid for empty sources
      if (programs.length > 0 && verification.current_programs === 0) {
        // Only fail if we parsed programs but none were stored - indicates database issue
        throw new Error(`VERIFICATION FAILED: Parsed ${programs.length} programs but none found in database after storage`);
      }
      
      if (verification.latest_program) {
        const latestDate = new Date(verification.latest_program);
        const today = new Date();
        const daysDiff = (today - latestDate) / (1000 * 60 * 60 * 24);
        
        // Only warn about old data, don't fail the refresh
        if (daysDiff > 7) {
          logger.warn(`EPG data is ${daysDiff.toFixed(1)} days old - may need source update`, {
            sourceId,
            latestProgram: verification.latest_program
          });
        }
      }
      
      // Success criteria: Either we stored programs OR source had no programs to begin with
      const isSuccess = verification.current_programs > 0 || programs.length === 0;
      
      if (!isSuccess) {
        throw new Error('VERIFICATION FAILED: Unable to store EPG programs in database');
      }
      
      // Only mark success if verification passes
      await database.run(
        'UPDATE epg_sources SET last_success = CURRENT_TIMESTAMP, last_error = NULL WHERE id = ?',
        [sourceId]
      );

      // Clear EPG cache
      await this.clearEPGCache();

      logger.epg('🎉 EPG refresh verified and completed', { 
        sourceId,
        sourceName: source.name,
        programCount: programs.length,
        storedPrograms: verification.current_programs,
        latestProgram: verification.latest_program,
        url: source.url,
        timestamp: new Date().toISOString()
      });

      // Return success statistics
      return {
        success: true,
        sourceId,
        sourceName: source.name,
        programCount: programs.length,
        storedPrograms: verification.current_programs,
        latestProgram: verification.latest_program,
        channelsProcessed: await database.get('SELECT COUNT(*) as count FROM epg_channels WHERE source_id = ?', [sourceId])?.count || 0
      };

    } catch (error) {
      logger.error('💥 EPG refresh failed with critical error', { 
        sourceId, 
        sourceName: source?.name,
        url: source?.url,
        error: error.message,
        stack: error.stack
      });
      
      // Update database with critical error
      if (source) {
        await database.run(
          'UPDATE epg_sources SET last_error = ? WHERE id = ?',
          [`Critical error: ${error.message}`, sourceId]
        );
      }
      
      // Always re-throw to maintain existing behavior
      throw error;
    }
  }

  async downloadEPG(source) {
    try {
      logger.info('Starting EPG download', { 
        url: source.url,
        sourceId: source.id,
        sourceName: source.name
      });

      const response = await axios.get(source.url, {
        timeout: config.epg.timeout || 60000, // Default 60 seconds
        maxContentLength: config.epg.maxFileSize || 50 * 1024 * 1024, // Default 50MB
        responseType: 'arraybuffer',
        headers: {
          'User-Agent': 'PlexBridge/1.0 (compatible; EPG Fetcher)',
          'Accept': 'application/xml, text/xml, */*',
          'Accept-Encoding': 'gzip, deflate, br'
        },
        // Follow redirects
        maxRedirects: 5,
        validateStatus: function (status) {
          return status >= 200 && status < 300; // Accept only 2xx status codes
        }
      });

      logger.info('EPG download response received', {
        status: response.status,
        contentType: response.headers['content-type'],
        contentEncoding: response.headers['content-encoding'],
        contentLength: response.headers['content-length'],
        dataSize: response.data.length,
        finalUrl: response.request?.res?.responseUrl || source.url // Log the final URL after redirects
      });

      let data = response.data;

      // Handle various compression formats
      const encoding = response.headers['content-encoding'];
      if (encoding) {
        if (encoding.includes('gzip')) {
          logger.debug('Decompressing gzipped EPG data');
          data = await gunzipAsync(data);
        } else if (encoding.includes('deflate')) {
          logger.debug('Decompressing deflated EPG data');
          const inflate = promisify(require('zlib').inflate);
          data = await inflate(data);
        } else if (encoding.includes('br')) {
          logger.debug('Decompressing brotli EPG data');
          const brotliDecompress = promisify(require('zlib').brotliDecompress);
          data = await brotliDecompress(data);
        }
      }

      // Also check if data starts with gzip magic number even without encoding header
      if (data[0] === 0x1f && data[1] === 0x8b) {
        logger.debug('Detected gzip magic number, decompressing');
        data = await gunzipAsync(data);
      }

      // Convert to string
      const xmlData = data.toString('utf8');
      
      logger.debug('EPG data converted to string', {
        dataLength: xmlData.length,
        firstChars: xmlData.substring(0, 100)
      });
      
      // More comprehensive validation
      if (!xmlData || xmlData.trim().length === 0) {
        throw new Error('Empty EPG data received');
      }
      
      // Check for valid XML structure
      if (!xmlData.includes('<?xml') && !xmlData.includes('<tv')) {
        logger.warn('EPG data may not be valid XML', {
          first500Chars: xmlData.substring(0, 500)
        });
      }
      
      // Basic XMLTV validation
      if (!xmlData.includes('<tv') && !xmlData.includes('<programme')) {
        throw new Error('Invalid EPG XML format - missing required XMLTV elements');
      }

      logger.info('EPG download successful', {
        sourceId: source.id,
        dataSize: xmlData.length
      });

      return xmlData;

    } catch (error) {
      logger.error('EPG download failed', {
        sourceId: source.id,
        url: source.url,
        error: error.message,
        code: error.code,
        response: error.response ? {
          status: error.response.status,
          statusText: error.response.statusText,
          headers: error.response.headers
        } : null
      });

      if (error.response) {
        if (error.response.status === 404) {
          throw new Error(`EPG source not found (404) - URL may be incorrect or the source may have moved`);
        } else if (error.response.status === 403) {
          throw new Error(`EPG source access forbidden (403) - check if authentication is required`);
        } else if (error.response.status >= 500) {
          throw new Error(`EPG source server error (${error.response.status}) - try again later`);
        } else {
          throw new Error(`HTTP ${error.response.status}: ${error.response.statusText}`);
        }
      } else if (error.code === 'ECONNABORTED') {
        throw new Error('Download timeout - EPG source may be slow or unresponsive');
      } else if (error.code === 'ENOTFOUND') {
        throw new Error('EPG source URL could not be resolved - check the URL');
      } else if (error.code === 'ECONNREFUSED') {
        throw new Error('Connection refused - EPG source may be down');
      } else if (error.code === 'ETIMEDOUT') {
        throw new Error('Connection timeout - EPG source may be unreachable');
      } else {
        throw error;
      }
    }
  }

  async parseEPG(xmlData, sourceId) {
    try {
      const result = await this.parser.parseStringPromise(xmlData);
      
      if (!result.tv) {
        throw new Error('Invalid XMLTV format - missing tv root element');
      }

      const channels = this.normalizeArray(result.tv.channel || []);
      const programmes = this.normalizeArray(result.tv.programme || []);

      logger.info('EPG parsing completed', { 
        sourceId,
        channelCount: channels.length,
        programmeCount: programmes.length,
        xmlSize: xmlData.length,
        sampleProgrammes: programmes.slice(0, 3).map(p => ({
          channel: p.channel,
          title: this.extractText(p.title),
          start: p.start,
          stop: p.stop
        }))
      });

      // Process and store channel information first
      const channelMap = new Map();
      const epgChannels = [];

      logger.debug('Processing EPG channels from XML', {
        sourceId,
        totalChannelsInXML: channels.length,
        sampleChannels: channels.slice(0, 5).map(ch => ({
          id: ch.id,
          displayName: this.extractText(ch['display-name']),
          hasId: !!ch.id
        }))
      });

      for (const channel of channels) {
        if (channel.id) {
          const displayName = this.extractText(channel['display-name']);
          const iconUrl = channel.icon?.src || null;

          // Debug logging for TVNZ channels specifically
          if (channel.id && (channel.id.includes('tvnz') || channel.id.includes('mjh-tvnz'))) {
            logger.info('Found TVNZ channel in XML', {
              sourceId,
              channelId: channel.id,
              displayName: displayName,
              iconUrl: iconUrl
            });
          }

          channelMap.set(channel.id, {
            id: channel.id,
            name: displayName,
            icon: iconUrl
          });

          // Prepare for database storage
          epgChannels.push({
            epg_id: channel.id,
            display_name: displayName,
            icon_url: iconUrl,
            source_id: sourceId
          });
        }
      }

      logger.info('EPG channels prepared for storage', {
        sourceId,
        totalChannelsProcessed: epgChannels.length,
        tvnzChannels: epgChannels.filter(ch => ch.epg_id.includes('tvnz') || ch.epg_id.includes('mjh-tvnz')).length
      });

      // Store EPG channels in database
      if (epgChannels.length > 0) {
        await this.storeEPGChannels(epgChannels, sourceId);
      }

      // Process programmes
      const programs = [];
      let successfulParsed = 0;
      let failedParsed = 0;
      
      for (const programme of programmes) {
        try {
          const program = this.parseProgram(programme, channelMap);
          if (program) {
            programs.push(program);
            successfulParsed++;
          } else {
            failedParsed++;
          }
        } catch (error) {
          failedParsed++;
          logger.debug('Failed to parse program', { 
            programme: programme.channel,
            title: this.extractText(programme.title),
            error: error.message 
          });
        }
      }

      logger.info('EPG programme processing results', {
        sourceId,
        totalProgrammes: programmes.length,
        successfullyParsed: successfulParsed,
        failedToParse: failedParsed,
        finalProgramCount: programs.length
      });

      return programs;

    } catch (error) {
      logger.error('EPG XML parsing failed:', error);
      throw error;
    }
  }

  parseProgram(programme, channelMap) {
    // **CRITICAL FIX**: xml2js merges attributes into the main object when mergeAttrs: true
    // So programme.channel, programme.start, programme.stop should be the attribute values
    if (!programme.channel || !programme.start || !programme.stop) {
      logger.debug('Programme missing required fields', {
        hasChannel: !!programme.channel,
        hasStart: !!programme.start,
        hasStop: !!programme.stop,
        channel: programme.channel,
        rawProgramme: JSON.stringify(programme, null, 2)
      });
      return null;
    }

    try {
      // **ENHANCED**: Extract comprehensive metadata for rich Plex integration
      const program = {
        id: `${programme.channel}_${programme.start}`,
        channel_id: programme.channel, // Use EPG channel ID directly
        title: this.extractText(programme.title) || 'Unknown',
        subtitle: this.extractText(programme['sub-title']) || null,
        description: this.extractText(programme.desc) || null,
        start_time: this.parseXMLTVTime(programme.start),
        end_time: this.parseXMLTVTime(programme.stop),
        category: this.extractPrimaryCategory(programme.category),
        secondary_category: this.extractSecondaryCategory(programme.category),
        year: this.extractYear(programme.date),
        country: this.extractText(programme.country) || null,
        icon_url: this.extractIconUrl(programme.icon),
        episode_number: programme['episode-num'] ? this.parseEpisodeNumber(programme['episode-num']) : null,
        season_number: programme['episode-num'] ? this.parseSeasonNumber(programme['episode-num']) : null,
        series_id: this.extractSeriesId(programme['episode-num']),
        keywords: this.extractKeywords(programme.keyword),
        rating: this.extractRating(programme.rating),
        audio_description: this.checkAudioDescription(programme),
        subtitles: this.checkSubtitles(programme),
        hd_quality: this.checkHDQuality(programme),
        premiere: this.checkPremiere(programme),
        finale: this.checkFinale(programme),
        live: this.checkLive(programme),
        new_episode: this.checkNewEpisode(programme)
      };

      logger.debug('Successfully parsed programme', {
        id: program.id,
        channel_id: program.channel_id,
        title: program.title,
        start_time: program.start_time,
        end_time: program.end_time
      });

      return program;
    } catch (error) {
      logger.warn('Failed to parse programme', {
        channel: programme.channel,
        start: programme.start,
        stop: programme.stop,
        title: this.extractText(programme.title),
        error: error.message
      });
      return null;
    }
  }

  async findChannelByEpgId(epgId) {
    try {
      // First try exact EPG ID match
      const channel = await database.get('SELECT id FROM channels WHERE epg_id = ?', [epgId]);
      if (channel) {
        return channel.id;
      }

      // If no exact match, try case-insensitive match
      const channelCaseInsensitive = await database.get(
        'SELECT id FROM channels WHERE LOWER(epg_id) = LOWER(?)', 
        [epgId]
      );
      if (channelCaseInsensitive) {
        logger.debug('Found channel with case-insensitive EPG ID match', { 
          epgId, 
          channelId: channelCaseInsensitive.id 
        });
        return channelCaseInsensitive.id;
      }

      // Enhanced logging with mapping suggestions
      const epgChannelInfo = await database.get(
        'SELECT display_name FROM epg_channels WHERE epg_id = ?',
        [epgId]
      );
      
      logger.warn('No channel mapping found for EPG ID', { 
        epgId,
        displayName: epgChannelInfo?.display_name || 'Unknown',
        suggestion: `Create channel or update existing channel EPG ID to: ${epgId}`,
        availableChannels: await this.getUnmappedChannelsCount()
      });
      return null;
    } catch (error) {
      logger.error('Error finding channel by EPG ID', { epgId, error: error.message });
      return null;
    }
  }

  async getUnmappedChannelsCount() {
    try {
      const result = await database.get(
        'SELECT COUNT(*) as count FROM channels WHERE epg_id IS NULL OR epg_id = ""'
      );
      return result?.count || 0;
    } catch (error) {
      return 0;
    }
  }

  parseXMLTVTime(timeStr) {
    // XMLTV time format: YYYYMMDDHHMMSS +TIMEZONE
    const match = timeStr.match(/^(\d{4})(\d{2})(\d{2})(\d{2})(\d{2})(\d{2})\s*([+-]\d{4})?/);
    
    if (!match) {
      throw new Error(`Invalid XMLTV time format: ${timeStr}`);
    }

    const [, year, month, day, hour, minute, second, timezone] = match;
    
    // Create ISO string
    const isoString = `${year}-${month}-${day}T${hour}:${minute}:${second}`;
    
    if (timezone) {
      return new Date(isoString + timezone.replace(/(\d{2})(\d{2})/, '$1:$2')).toISOString();
    } else {
      return new Date(isoString + 'Z').toISOString();
    }
  }

  parseEpisodeNumber(episodeNum) {
    if (typeof episodeNum === 'string') {
      const match = episodeNum.match(/\.(\d+)\./);
      return match ? parseInt(match[1]) + 1 : null; // XMLTV uses 0-based indexing
    }
    return null;
  }

  parseSeasonNumber(episodeNum) {
    if (typeof episodeNum === 'string') {
      const match = episodeNum.match(/^(\d+)\./);
      return match ? parseInt(match[1]) + 1 : null; // XMLTV uses 0-based indexing
    }
    return null;
  }

  extractText(element) {
    if (!element) return null;
    
    if (typeof element === 'string') {
      return element.trim();
    }
    
    if (Array.isArray(element)) {
      return element[0]?._ || element[0] || null;
    }
    
    return element._ || element || null;
  }

  normalizeArray(item) {
    return Array.isArray(item) ? item : [item];
  }

  async storeEPGChannels(epgChannels, sourceId) {
    if (epgChannels.length === 0) {
      return;
    }

    try {
      database.transaction(() => {
        // Clear old EPG channels for this source
        const deleteResult = database.db.prepare('DELETE FROM epg_channels WHERE source_id = ?').run(sourceId);
        logger.debug('Cleared existing EPG channels', {
          sourceId,
          deletedCount: deleteResult.changes
        });

        // Insert new EPG channels in batches
        const batchSize = 1000;
        const insertSQL = `
          INSERT OR REPLACE INTO epg_channels
          (epg_id, display_name, icon_url, source_id)
          VALUES (?, ?, ?, ?)
        `;

        const insertStmt = database.db.prepare(insertSQL);
        let totalInserted = 0;

        for (let i = 0; i < epgChannels.length; i += batchSize) {
          const batch = epgChannels.slice(i, i + batchSize);

          for (const channel of batch) {
            try {
              const result = insertStmt.run(
                channel.epg_id,
                channel.display_name,
                channel.icon_url,
                channel.source_id
              );

              totalInserted += result.changes;

              // Debug logging for TVNZ channels specifically
              if (channel.epg_id && (channel.epg_id.includes('tvnz') || channel.epg_id.includes('mjh-tvnz'))) {
                logger.info('Inserted TVNZ channel to database', {
                  sourceId,
                  epgId: channel.epg_id,
                  displayName: channel.display_name,
                  insertResult: result.changes
                });
              }
            } catch (insertError) {
              logger.error('Failed to insert EPG channel', {
                sourceId,
                channel: channel,
                error: insertError.message
              });
            }
          }
        }

        logger.info('EPG channels stored in database', {
          sourceId,
          totalInserted,
          totalProvided: epgChannels.length
        });
      });

      logger.epg('EPG channels stored', { count: epgChannels.length, sourceId });

    } catch (error) {
      logger.error('EPG channels storage failed:', error);
      throw error;
    }
  }

  async storePrograms(programs) {
    if (programs.length === 0) {
      logger.warn('No programs to store - check channel mappings', {
        suggestion: 'Ensure channels have correct EPG IDs that match XMLTV source'
      });
      return;
    }

    try {
<<<<<<< HEAD
      database.transaction(() => {
        // Clear old programs first (global cleanup)
=======
      // **CRITICAL FIX**: Enhanced transaction with proper error handling
      const transactionResult = database.transaction(() => {
        logger.info('Starting EPG programs transaction', { programCount: programs.length });
        
        // Clear old programs first
>>>>>>> 87491739
        const threeDaysAgo = new Date(Date.now() - 3 * 24 * 60 * 60 * 1000).toISOString();
        const deletedResult = database.db.prepare('DELETE FROM epg_programs WHERE end_time < ?').run(threeDaysAgo);

        logger.info('Cleared old EPG programs', {
          deletedCount: deletedResult.changes,
          cutoffDate: threeDaysAgo
        });

        // Clear all existing programs for channels that are being updated to prevent stale data
        const channelsInUpdate = [...new Set(programs.map(p => p.channel_id))];
        let channelSpecificDeleted = 0;

        if (channelsInUpdate.length > 0) {
          const placeholders = channelsInUpdate.map(() => '?').join(',');
          const channelDeleteResult = database.db.prepare(
            `DELETE FROM epg_programs WHERE channel_id IN (${placeholders})`
          ).run(...channelsInUpdate);

          channelSpecificDeleted = channelDeleteResult.changes;

          logger.info('Cleared existing programs for updated channels', {
            channelCount: channelsInUpdate.length,
            channels: channelsInUpdate.slice(0, 10), // Log first 10 channels
            deletedPrograms: channelSpecificDeleted
          });
        }

        // Insert new programs in batches
        const batchSize = 1000;
        const insertSQL = `
          INSERT OR REPLACE INTO epg_programs
          (id, channel_id, title, subtitle, description, start_time, end_time, category, secondary_category,
           year, country, icon_url, episode_number, season_number, series_id, keywords, rating,
           audio_description, subtitles, hd_quality, premiere, finale, live, new_episode)
          VALUES (?, ?, ?, ?, ?, ?, ?, ?, ?, ?, ?, ?, ?, ?, ?, ?, ?, ?, ?, ?, ?, ?, ?, ?)
        `;

        let insertedCount = 0;
        let errorCount = 0;
        const channelCounts = {};
        const insertStmt = database.db.prepare(insertSQL);
        const insertErrors = [];
        
        for (let i = 0; i < programs.length; i += batchSize) {
          const batch = programs.slice(i, i + batchSize);
          
          for (const program of batch) {
            try {
              // **CRITICAL FIX**: Store programs even without channel mapping for EPG completeness
              // This allows EPG data to be available even if channels aren't explicitly mapped
              // The EPG API endpoints can still serve data for unmapped channels
              const channelExists = database.db.prepare(
                'SELECT 1 FROM channels WHERE epg_id = ? LIMIT 1'
              ).get(program.channel_id);
              
              if (!channelExists) {
                // Log but don't skip - store the program anyway for EPG completeness
                logger.debug('Storing program for unmapped channel (will be available via EPG API)', {
                  channelId: program.channel_id,
                  programTitle: program.title,
                  suggestion: `Map channel ${program.channel_id} to channel table for full integration`
                });
                // Continue with storage - don't skip
              }
              
              const result = insertStmt.run(
                program.id,
                program.channel_id,
                program.title,
                program.subtitle,
                program.description,
                program.start_time,
                program.end_time,
                program.category,
                program.secondary_category,
                program.year,
                program.country,
                program.icon_url,
                program.episode_number,
                program.season_number,
                program.series_id,
                program.keywords,
                program.rating,
                program.audio_description || false,
                program.subtitles || false,
                program.hd_quality || false,
                program.premiere || false,
                program.finale || false,
                program.live || false,
                program.new_episode || false
              );
              
              if (result.changes > 0) {
                insertedCount++;
                
                // Count programs per channel for reporting
                channelCounts[program.channel_id] = (channelCounts[program.channel_id] || 0) + 1;
                
                // Log first few successful inserts for debugging
                if (insertedCount <= 3) {
                  logger.info('Successfully inserted program', {
                    programId: program.id,
                    channelId: program.channel_id,
                    title: program.title,
                    changes: result.changes
                  });
                }
              } else {
                logger.warn('Program insert returned 0 changes - may be duplicate', {
                  programId: program.id,
                  channelId: program.channel_id,
                  title: program.title
                });
              }
            } catch (error) {
              errorCount++;
              const errorDetails = { 
                programId: program.id,
                channelId: program.channel_id,
                title: program.title,
                start_time: program.start_time,
                end_time: program.end_time,
                error: error.message
              };
              insertErrors.push(errorDetails);
              
              logger.error('Failed to insert program', errorDetails);
              
              // Stop transaction if too many consecutive errors (data corruption)
              if (errorCount > Math.min(100, programs.length * 0.1)) {
                throw new Error(`CRITICAL: Too many insert errors (${errorCount}) - stopping transaction to prevent corruption`);
              }
            }
          }
        }
        
        // **CRITICAL**: Return transaction results for validation
        return {
          insertedCount,
          errorCount,
          channelCounts,
          insertErrors,
          totalPrograms: programs.length
        };
      });
      
      // Execute transaction and handle results
      const results = transactionResult();
      
      // **CRITICAL ARCHITECTURAL FIX**: FAIL LOUDLY ON SIGNIFICANT ERRORS
      if (results.errorCount > 0) {
        const errorRate = (results.errorCount / results.totalPrograms) * 100;
        
        if (errorRate > 10) { // Fail if >10% error rate
          throw new Error(`CRITICAL: EPG storage failed - ${results.errorCount}/${results.totalPrograms} programs failed to store (${errorRate.toFixed(1)}% error rate)`);
        }
        
        logger.warn(`EPG storage completed with ${results.errorCount} errors`, {
          total: results.totalPrograms,
          inserted: results.insertedCount,
          errorRate: `${errorRate.toFixed(1)}%`,
          sampleErrors: results.insertErrors.slice(0, 5)
        });
      }
      
      // **VALIDATION**: Verify data was actually stored and accessible
      // Check total programs and recent programs (more reliable than created_at timing)
      const totalCount = database.db.prepare('SELECT COUNT(*) as count FROM epg_programs').get();
      const recentCount = database.db.prepare('SELECT COUNT(*) as count FROM epg_programs WHERE start_time > datetime(CURRENT_TIMESTAMP, \'-1 day\')').get();
      
      logger.info('EPG validation check', {
        totalPrograms: totalCount.count,
        recentPrograms: recentCount.count,
        insertedThisRun: results.insertedCount
      });
      
      if (results.insertedCount > 0) {
        if (totalCount.count === 0) {
          throw new Error('CRITICAL: Programs inserted but no programs found in database - transaction rolled back');
        }
        
        if (recentCount.count === 0) {
          throw new Error('CRITICAL: Programs inserted but no recent programs found - data may be stale or invalid');
        }
      }
      
      logger.info('✅ EPG programs stored and validated successfully', {
        totalPrograms: results.insertedCount,
        totalInDatabase: totalCount.count,
        recentPrograms: recentCount.count,
        channelsWithPrograms: Object.keys(results.channelCounts).length,
        errorRate: results.errorCount > 0 ? `${((results.errorCount / results.totalPrograms) * 100).toFixed(1)}%` : '0%',
        programsPerChannel: results.channelCounts
      });

      logger.epg('EPG programs storage completed', { 
        inserted: programs.length,
        timestamp: new Date().toISOString()
      });

    } catch (error) {
      logger.error('EPG storage failed:', error);
      throw error;
    }
  }

  // CRITICAL: EPG Health Monitoring - Detects Issues Early
  async getEPGHealth() {
    const health = {
      status: 'healthy',
      issues: [],
      lastRefresh: null,
      programCount: 0,
      oldestProgram: null,
      newestProgram: null
    };

    try {
      // Check program data freshness
      const stats = await database.get(`
        SELECT 
          COUNT(*) as total_programs,
          MIN(start_time) as oldest_program,
          MAX(start_time) as newest_program,
          COUNT(DISTINCT channel_id) as channels_with_programs
        FROM epg_programs
      `);

      health.programCount = stats.total_programs;
      health.oldestProgram = stats.oldest_program;
      health.newestProgram = stats.newest_program;

      // VALIDATION: Check for stale data
      if (stats.newest_program) {
        const newestDate = new Date(stats.newest_program);
        const daysSinceNewest = (Date.now() - newestDate.getTime()) / (1000 * 60 * 60 * 24);
        
        if (daysSinceNewest > 2) {
          health.status = 'degraded';
          health.issues.push(`EPG data is ${daysSinceNewest.toFixed(1)} days old - refresh failing`);
        }
      }

      if (stats.total_programs === 0) {
        health.status = 'critical';
        health.issues.push('No EPG programs in database - complete system failure');
      }

      // Check source health
      const sources = await database.get(`
        SELECT 
          COUNT(*) as total_sources,
          COUNT(CASE WHEN last_error IS NOT NULL THEN 1 END) as failed_sources,
          MAX(last_success) as last_successful_refresh
        FROM epg_sources 
        WHERE enabled = 1
      `);

      if (sources.failed_sources > 0) {
        health.status = health.status === 'critical' ? 'critical' : 'degraded';
        health.issues.push(`${sources.failed_sources} EPG sources failing`);
      }

      health.lastRefresh = sources.last_successful_refresh;

    } catch (error) {
      health.status = 'critical';
      health.issues.push(`Database error: ${error.message}`);
    }

    return health;
  }

  async getEPGData(channelId, startTime, endTime) {
    try {
      // Get channel info first to resolve EPG ID for proper caching
      const channel = await database.get('SELECT * FROM channels WHERE id = ? OR epg_id = ?',
        [channelId, channelId]);

      // Determine the EPG channel ID to use for the query
      // If channelId is a UUID, use the channel's epg_id; otherwise use channelId directly
      const epgChannelId = channel?.epg_id || channelId;

      // Check cache using EPG channel ID for consistent caching
      const cacheKey = `epg:${epgChannelId}:${startTime}:${endTime}`;
      const cached = await cacheService.get(cacheKey);

      if (cached) {
        return cached;
      }

      // Query database using the correct EPG channel ID
      // First try with the exact EPG channel ID
      let programs = await database.all(`
        SELECT p.*, ec.source_id
        FROM epg_programs p
        LEFT JOIN epg_channels ec ON ec.epg_id = p.channel_id
        WHERE p.channel_id = ?
        AND p.start_time <= ?
        AND p.end_time >= ?
        ORDER BY start_time
      `, [epgChannelId, endTime, startTime]);

      // If no programs found and the EPG ID has 'mjh-' prefix, try with alternative IDs
      if ((!programs || programs.length === 0) && epgChannelId.startsWith('mjh-')) {
        let alternativeId = null;

        // Extract numeric ID (e.g., mjh-tvnz-1 -> 1)
        const numericMatch = epgChannelId.match(/^mjh-.*?([0-9]+).*$/);
        if (numericMatch) {
          alternativeId = numericMatch[1];
        }
        // Handle special cases (e.g., mjh-three -> 3)
        else if (epgChannelId === 'mjh-three') {
          alternativeId = '3';
        }

        if (alternativeId && alternativeId !== epgChannelId) {
          logger.debug('No programs found with full EPG ID, trying alternative ID fallback', {
            epgChannelId,
            alternativeId,
            channelId
          });

          programs = await database.all(`
            SELECT p.*, ec.source_id
            FROM epg_programs p
            LEFT JOIN epg_channels ec ON ec.epg_id = p.channel_id
            WHERE p.channel_id = ?
            AND p.start_time <= ?
            AND p.end_time >= ?
            ORDER BY start_time
          `, [alternativeId, endTime, startTime]);

          if (programs && programs.length > 0) {
            logger.info('Found programs using alternative channel ID fallback', {
              epgChannelId,
              alternativeId,
              programCount: programs.length
            });
          }
        }
      }

      // If no programs found, generate fallback data for Android TV compatibility
      if (!programs || programs.length === 0) {
        logger.debug('No EPG data found, generating fallback for Android TV', { channelId });
        const start = new Date(startTime);
        const end = new Date(endTime);
        const duration = (end - start) / (1000 * 60 * 60); // hours
        
        programs = [];
        let currentTime = start;
        while (currentTime < end) {
          const program = generateFallbackProgram(channel || { id: channelId, name: 'Channel' }, currentTime, 1);
          programs.push(ensureAndroidTVCompatibility(program, channel));
          currentTime = new Date(currentTime.getTime() + (60 * 60 * 1000)); // Add 1 hour
        }
      } else {
        // Ensure all programs have Android TV compatible metadata
        programs = programs.map(p => ensureAndroidTVCompatibility(p, channel));
      }

      // Cache for 1 hour
      await cacheService.set(cacheKey, programs, 3600);

      return programs;

    } catch (error) {
      logger.error('EPG data retrieval failed:', { channelId, error: error.message });
      return [];
    }
  }

  async getAllEPGData(startTime, endTime) {
    try {
      const cacheKey = `epg:all:${startTime}:${endTime}`;
      const cached = await cacheService.get(cacheKey);
      
      if (cached) {
        return cached;
      }

      let programs = await database.all(`
        SELECT p.*, 
               COALESCE(c.name, ec.display_name, 'EPG Channel ' || p.channel_id) as channel_name, 
               COALESCE(c.number, 9999) as channel_number, 
               ec.source_id,
               CASE WHEN c.epg_id IS NULL THEN 1 ELSE 0 END as is_orphaned
        FROM epg_programs p
        LEFT JOIN channels c ON c.epg_id = p.channel_id
        LEFT JOIN epg_channels ec ON ec.epg_id = p.channel_id
        WHERE p.start_time <= ? 
        AND p.end_time >= ?
        ORDER BY channel_number, p.start_time
      `, [endTime, startTime]);

      // Log EPG program statistics including orphaned programs
      if (programs && programs.length > 0) {
        const orphanedPrograms = programs.filter(p => p.is_orphaned === 1);
        const mappedPrograms = programs.filter(p => p.is_orphaned === 0);
        
        logger.info('EPG data retrieved with orphaned program inclusion', {
          totalPrograms: programs.length,
          mappedPrograms: mappedPrograms.length,
          orphanedPrograms: orphanedPrograms.length,
          orphanedPercentage: Math.round((orphanedPrograms.length / programs.length) * 100)
        });
      }

      // If no programs found, generate fallback data for all channels
      if (!programs || programs.length === 0) {
        logger.info('No EPG data found, generating fallback for all channels for Android TV');
        const channels = await database.all('SELECT * FROM channels WHERE enabled = 1');
        programs = [];
        
        for (const channel of channels) {
          const start = new Date(startTime);
          const end = new Date(endTime);
          let currentTime = start;
          
          while (currentTime < end) {
            const program = generateFallbackProgram(channel, currentTime, 1);
            const enhanced = ensureAndroidTVCompatibility(program, channel);
            enhanced.channel_name = channel.name;
            enhanced.channel_number = channel.number;
            programs.push(enhanced);
            currentTime = new Date(currentTime.getTime() + (60 * 60 * 1000));
          }
        }
      } else {
        // Ensure all programs have Android TV compatible metadata
        const channelMap = new Map();
        const channels = await database.all('SELECT * FROM channels');
        channels.forEach(ch => {
          channelMap.set(ch.epg_id, ch);
          channelMap.set(ch.id, ch);
        });
        
        programs = programs.map(p => {
          const channel = channelMap.get(p.channel_id);
          return ensureAndroidTVCompatibility(p, channel);
        });
      }

      // Cache for 30 minutes
      await cacheService.set(cacheKey, programs, 1800);

      return programs;

    } catch (error) {
      logger.error('All EPG data retrieval failed:', error);
      return [];
    }
  }

  async clearEPGCache() {
    try {
      const keys = await cacheService.keys('epg:*');
      for (const key of keys) {
        await cacheService.del(key);
      }
      logger.epg('EPG cache cleared');
    } catch (error) {
      logger.error('EPG cache clear failed:', error);
    }
  }

  async forceRefresh(sourceId) {
    logger.epg('🔧 Force refresh requested', { sourceId });
    
    // Set manual refresh flag to ensure errors are thrown instead of silently logged
    this.isManualRefresh = true;
    
    try {
      const result = await this.refreshSource(sourceId);
      logger.epg('✅ Force refresh completed successfully', { sourceId, result });
      return result;
    } catch (error) {
      logger.error('❌ Force refresh failed', { sourceId, error: error.message });
      throw error;
    } finally {
      // Reset manual refresh flag
      this.isManualRefresh = false;
    }
  }

  async addSource(sourceData) {
    try {
      const { id, name, url, refresh_interval = '4h', category = null, secondary_genres = null } = sourceData;
      
      // Convert secondary_genres array to JSON string for storage
      const secondaryGenresJson = secondary_genres && secondary_genres.length > 0 ? JSON.stringify(secondary_genres) : null;
      
      await database.run(`
        INSERT INTO epg_sources (id, name, url, refresh_interval, enabled, category, secondary_genres)
        VALUES (?, ?, ?, ?, 1, ?, ?)
      `, [id, name, url, refresh_interval, category, secondaryGenresJson]);

      // Only schedule refresh if service is initialized
      if (this.isInitialized) {
        const source = await database.get('SELECT * FROM epg_sources WHERE id = ?', [id]);
        await this.scheduleRefresh(source);
        logger.epg('EPG source added and scheduled', { id, url });
      } else {
        logger.epg('EPG source added (refresh scheduling deferred until service initialization)', { id, url });
      }

      return true;

    } catch (error) {
      logger.error('EPG source add failed:', error);
      throw error;
    }
  }

  async removeSource(sourceId) {
    try {
      // Cancel refresh job
      if (this.refreshJobs.has(sourceId)) {
        this.refreshJobs.get(sourceId).stop();
        this.refreshJobs.delete(sourceId);
      }

      // Remove associated EPG channels and programs first (foreign key dependencies)
      await database.run('DELETE FROM epg_channels WHERE source_id = ?', [sourceId]);
      
      await database.run(`
        DELETE FROM epg_programs 
        WHERE channel_id IN (
          SELECT id FROM channels WHERE epg_id LIKE ?
        )
      `, [`%${sourceId}%`]);

      // Remove from database (parent table last)
      await database.run('DELETE FROM epg_sources WHERE id = ?', [sourceId]);

      logger.epg('EPG source removed', { sourceId });
      return true;

    } catch (error) {
      logger.error('EPG source removal failed:', error);
      throw error;
    }
  }

  async cleanup() {
    try {
      // Remove old programs (older than 7 days)
      const sevenDaysAgo = new Date(Date.now() - 7 * 24 * 60 * 60 * 1000).toISOString();
      const result = await database.run(
        'DELETE FROM epg_programs WHERE end_time < ?',
        [sevenDaysAgo]
      );

      logger.epg('EPG cleanup completed', { deletedPrograms: result.changes });

    } catch (error) {
      logger.error('EPG cleanup failed:', error);
    }
  }

  async getStatus() {
    try {
      // Check if database is available
      if (!database || !database.isInitialized) {
        return {
          status: 'database_unavailable',
          sources: [],
          programs: { total: 0, upcoming24h: 0 },
          isInitialized: false,
          message: 'Database not initialized'
        };
      }

      const sources = await database.all('SELECT * FROM epg_sources') || [];
      const totalPrograms = await database.get('SELECT COUNT(*) as count FROM epg_programs') || { count: 0 };
      
      const now = new Date().toISOString();
      const nextDay = new Date(Date.now() + 24 * 60 * 60 * 1000).toISOString();
      
      const upcomingPrograms = await database.get(`
        SELECT COUNT(*) as count FROM epg_programs 
        WHERE start_time BETWEEN ? AND ?
      `, [now, nextDay]) || { count: 0 };

      // Get channel mapping statistics
      const channelStats = await database.get(`
        SELECT 
          COUNT(*) as total_channels,
          SUM(CASE WHEN epg_id IS NOT NULL AND epg_id != '' THEN 1 ELSE 0 END) as mapped_channels
        FROM channels
      `) || { total_channels: 0, mapped_channels: 0 };

      // Get EPG channels count
      const epgChannelsCount = await database.get(
        'SELECT COUNT(*) as count FROM epg_channels'
      ) || { count: 0 };

      // Determine if initialization should be forced
      const shouldInitialize = !this.isInitialized && sources.length > 0;
      
      if (shouldInitialize) {
        logger.info('EPG service not initialized but sources exist, initializing now');
        // Initialize in background without blocking status response
        setImmediate(() => this.initialize().catch(err => 
          logger.error('Background EPG initialization failed:', err)
        ));
      }

      return {
        status: 'available',
        sources: Array.isArray(sources) ? sources.map(source => ({
          id: source.id,
          name: source.name,
          enabled: source.enabled,
          lastRefresh: source.last_refresh,
          lastSuccess: source.last_success,
          nextRefresh: this.getNextRefreshTime(source)
        })) : [],
        programs: {
          total: totalPrograms?.count || 0,
          upcoming24h: upcomingPrograms?.count || 0
        },
        channels: {
          total: channelStats.total_channels || 0,
          mapped: channelStats.mapped_channels || 0,
          epgAvailable: epgChannelsCount.count || 0
        },
        mapping: {
          efficiency: channelStats.total_channels > 0 
            ? Math.round((channelStats.mapped_channels / channelStats.total_channels) * 100)
            : 0,
          needsMapping: Math.max(0, channelStats.total_channels - channelStats.mapped_channels)
        },
        isInitialized: this.isInitialized,
        lastCheck: new Date().toISOString()
      };

    } catch (error) {
      logger.error('EPG status retrieval failed:', error);
      return { 
        status: 'error',
        error: error.message,
        sources: [],
        programs: { total: 0, upcoming24h: 0 },
        channels: { total: 0, mapped: 0, epgAvailable: 0 },
        mapping: { efficiency: 0, needsMapping: 0 },
        isInitialized: false,
        lastCheck: new Date().toISOString()
      };
    }
  }

  getNextRefreshTime(source) {
    // This is a simplified calculation - in practice, you'd want to 
    // calculate based on the cron schedule
    const interval = this.parseInterval(source.refresh_interval);
    const lastRefresh = new Date(source.last_refresh || Date.now());
    
    switch (interval.unit) {
      case 'hours':
        return new Date(lastRefresh.getTime() + interval.value * 60 * 60 * 1000);
      case 'days':
        return new Date(lastRefresh.getTime() + interval.value * 24 * 60 * 60 * 1000);
      case 'minutes':
        return new Date(lastRefresh.getTime() + interval.value * 60 * 1000);
      default:
        return new Date(lastRefresh.getTime() + 4 * 60 * 60 * 1000); // 4 hours default
    }
  }

  // Update localization settings for EPG output
  updateLocalizationSettings(settings) {
    try {
      if (settings) {
        this.localizationSettings = { ...this.localizationSettings, ...settings };
        logger.info('EPG service localization settings updated', this.localizationSettings);
        
        // Clear XML cache to regenerate with new settings
        cacheService.del('epg:xml:combined').catch(err => 
          logger.warn('Failed to clear EPG XML cache:', err)
        );
      }
    } catch (error) {
      logger.error('Failed to update EPG localization settings:', error);
    }
  }

  // Format timestamp according to localization settings for XML output
  formatXMLTimestamp(timestamp) {
    try {
      if (!timestamp) return timestamp;
      
      const moment = require('moment-timezone');
      const date = moment(timestamp).tz(this.localizationSettings.timezone);
      
      // XMLTV format expects: YYYYMMDDHHMMSS +ZZZZ
      return date.format('YYYYMMDDHHmmss ZZ');
    } catch (error) {
      logger.warn('Failed to format XML timestamp:', error);
      return timestamp;
    }
  }

  getActiveJobs() {
    const jobs = [];
    for (const [sourceId, job] of this.refreshJobs) {
      jobs.push({
        sourceId,
        isRunning: job.getStatus() === 'scheduled',
        jobExists: !!job
      });
    }
    return {
      totalJobs: this.refreshJobs.size,
      jobs,
      serviceInitialized: this.isInitialized
    };
  }

  // **ENHANCED METADATA EXTRACTION FUNCTIONS FOR RICH PLEX INTEGRATION**

  extractPrimaryCategory(categories) {
    if (!categories) return null;

    // Ensure categories is an array
    const catArray = Array.isArray(categories) ? categories : [categories];
    return this.extractText(catArray[0]) || null;
  }

  extractSecondaryCategory(categories) {
    if (!categories) return null;

    const catArray = Array.isArray(categories) ? categories : [categories];
    return catArray.length > 1 ? this.extractText(catArray[1]) : null;
  }

  extractYear(dateElement) {
    if (!dateElement) return null;

    const dateText = this.extractText(dateElement);
    if (!dateText) return null;

    // Extract 4-digit year
    const yearMatch = dateText.match(/(\d{4})/);
    return yearMatch ? parseInt(yearMatch[1]) : null;
  }

  extractIconUrl(iconElement) {
    if (!iconElement) return null;

    // Handle both <icon src="url"/> and nested structures
    if (typeof iconElement === 'string') return iconElement;
    if (iconElement.src) return iconElement.src;
    if (iconElement._) return iconElement._;

    return null;
  }

  extractSeriesId(episodeNum) {
    if (!episodeNum) return null;

    const episodeText = Array.isArray(episodeNum) ? episodeNum[0] : episodeNum;
    if (!episodeText || typeof episodeText !== 'object') return null;

    // Look for dd_seriesid system or similar
    if (episodeText.system === 'dd_seriesid' || episodeText.system === 'thetvdb') {
      return this.extractText(episodeText) || null;
    }

    return null;
  }

  extractKeywords(keywordElement) {
    if (!keywordElement) return null;

    const keywords = Array.isArray(keywordElement) ? keywordElement : [keywordElement];
    return keywords.map(k => this.extractText(k)).filter(Boolean).join(',') || null;
  }

  extractRating(ratingElement) {
    if (!ratingElement) return null;

    // Handle various rating formats
    if (typeof ratingElement === 'string') return ratingElement;
    if (ratingElement.value) return ratingElement.value;
    if (ratingElement._) return ratingElement._;

    return null;
  }

  checkAudioDescription(programme) {
    // Check for audio description markers
    const title = this.extractText(programme.title) || '';
    const desc = this.extractText(programme.desc) || '';
    const keywords = this.extractText(programme.keyword) || '';

    return title.includes('[AD]') ||
           desc.includes('audio description') ||
           keywords.includes('audio-description') ||
           !!programme['audio-description'];
  }

  checkSubtitles(programme) {
    // Check for subtitle markers
    const title = this.extractText(programme.title) || '';
    const desc = this.extractText(programme.desc) || '';
    const keywords = this.extractText(programme.keyword) || '';

    return title.includes('[CC]') ||
           title.includes('[S]') ||
           desc.includes('subtitles') ||
           keywords.includes('subtitles') ||
           !!programme.subtitles;
  }

  checkHDQuality(programme) {
    // Check for HD quality markers
    const title = this.extractText(programme.title) || '';
    const desc = this.extractText(programme.desc) || '';
    const keywords = this.extractText(programme.keyword) || '';

    return title.includes('HD') ||
           title.includes('[HD]') ||
           desc.includes('high definition') ||
           keywords.includes('hd') ||
           !!programme.quality;
  }

  checkPremiere(programme) {
    // Check for premiere markers
    const title = this.extractText(programme.title) || '';
    const desc = this.extractText(programme.desc) || '';
    const keywords = this.extractText(programme.keyword) || '';

    return title.includes('Premiere') ||
           title.includes('[Premiere]') ||
           desc.includes('premiere') ||
           keywords.includes('premiere') ||
           !!programme.premiere;
  }

  checkFinale(programme) {
    // Check for finale markers
    const title = this.extractText(programme.title) || '';
    const desc = this.extractText(programme.desc) || '';
    const keywords = this.extractText(programme.keyword) || '';

    return title.includes('Finale') ||
           title.includes('Season Finale') ||
           title.includes('Series Finale') ||
           desc.includes('finale') ||
           keywords.includes('finale');
  }

  checkLive(programme) {
    // Check for live broadcast markers
    const title = this.extractText(programme.title) || '';
    const desc = this.extractText(programme.desc) || '';
    const keywords = this.extractText(programme.keyword) || '';

    return title.includes('LIVE') ||
           title.includes('[Live]') ||
           desc.includes('live broadcast') ||
           keywords.includes('live') ||
           !!programme.live;
  }

  checkNewEpisode(programme) {
    // Check for new episode markers
    const title = this.extractText(programme.title) || '';
    const desc = this.extractText(programme.desc) || '';
    const keywords = this.extractText(programme.keyword) || '';

    return title.includes('[New]') ||
           title.includes('New Episode') ||
           desc.includes('new episode') ||
           keywords.includes('new') ||
           !!programme.new;
  }

  // **ENHANCED EPISODE/SEASON PARSING - Override existing methods**
  parseEpisodeNumber(episodeNum) {
    if (!episodeNum) return null;

    const episodeText = Array.isArray(episodeNum) ? episodeNum[0] : episodeNum;
    if (typeof episodeText === 'string') {
      // Handle various episode number formats
      // XMLTV format: "season.episode.part/total"
      const xmltvMatch = episodeText.match(/\.(\d+)\./);
      if (xmltvMatch) return parseInt(xmltvMatch[1]) + 1; // XMLTV uses 0-based indexing

      // Simple episode number: "E5", "Episode 5", etc.
      const episodeMatch = episodeText.match(/(?:E|Episode)\s*(\d+)/i);
      if (episodeMatch) return parseInt(episodeMatch[1]);

      // Season/Episode format: "S1E5"
      const seMatch = episodeText.match(/S\d+E(\d+)/i);
      if (seMatch) return parseInt(seMatch[1]);
    }

    if (typeof episodeText === 'object' && episodeText._) {
      return this.parseEpisodeNumber(episodeText._);
    }

    return null;
  }

  parseSeasonNumber(episodeNum) {
    if (!episodeNum) return null;

    const episodeText = Array.isArray(episodeNum) ? episodeNum[0] : episodeNum;
    if (typeof episodeText === 'string') {
      // XMLTV format: "season.episode.part/total"
      const xmltvMatch = episodeText.match(/^(\d+)\./);
      if (xmltvMatch) return parseInt(xmltvMatch[1]) + 1; // XMLTV uses 0-based indexing

      // Simple season number: "S5", "Season 5", etc.
      const seasonMatch = episodeText.match(/(?:S|Season)\s*(\d+)/i);
      if (seasonMatch) return parseInt(seasonMatch[1]);

      // Season/Episode format: "S1E5"
      const seMatch = episodeText.match(/S(\d+)E\d+/i);
      if (seMatch) return parseInt(seMatch[1]);
    }

    if (typeof episodeText === 'object' && episodeText._) {
      return this.parseSeasonNumber(episodeText._);
    }

    return null;
  }

  async shutdown() {
    logger.info('Shutting down EPG service', { 
      activeJobs: this.refreshJobs.size,
      category: 'epg' 
    });
    
    // Cancel all scheduled jobs
    for (const [sourceId, job] of this.refreshJobs) {
      try {
        job.destroy();
        logger.info('EPG job destroyed', { sourceId, category: 'epg' });
      } catch (error) {
        logger.error('Error destroying EPG job', { sourceId, error: error.message });
      }
    }
    
    this.refreshJobs.clear();
    this.isInitialized = false;
  }
}

// Create singleton instance
const epgService = new EPGService();

module.exports = epgService;<|MERGE_RESOLUTION|>--- conflicted
+++ resolved
@@ -959,42 +959,18 @@
     }
 
     try {
-<<<<<<< HEAD
-      database.transaction(() => {
-        // Clear old programs first (global cleanup)
-=======
       // **CRITICAL FIX**: Enhanced transaction with proper error handling
       const transactionResult = database.transaction(() => {
         logger.info('Starting EPG programs transaction', { programCount: programs.length });
         
         // Clear old programs first
->>>>>>> 87491739
         const threeDaysAgo = new Date(Date.now() - 3 * 24 * 60 * 60 * 1000).toISOString();
         const deletedResult = database.db.prepare('DELETE FROM epg_programs WHERE end_time < ?').run(threeDaysAgo);
-
-        logger.info('Cleared old EPG programs', {
+        
+        logger.info('Cleared old EPG programs', { 
           deletedCount: deletedResult.changes,
-          cutoffDate: threeDaysAgo
-        });
-
-        // Clear all existing programs for channels that are being updated to prevent stale data
-        const channelsInUpdate = [...new Set(programs.map(p => p.channel_id))];
-        let channelSpecificDeleted = 0;
-
-        if (channelsInUpdate.length > 0) {
-          const placeholders = channelsInUpdate.map(() => '?').join(',');
-          const channelDeleteResult = database.db.prepare(
-            `DELETE FROM epg_programs WHERE channel_id IN (${placeholders})`
-          ).run(...channelsInUpdate);
-
-          channelSpecificDeleted = channelDeleteResult.changes;
-
-          logger.info('Cleared existing programs for updated channels', {
-            channelCount: channelsInUpdate.length,
-            channels: channelsInUpdate.slice(0, 10), // Log first 10 channels
-            deletedPrograms: channelSpecificDeleted
-          });
-        }
+          cutoffDate: threeDaysAgo 
+        });
 
         // Insert new programs in batches
         const batchSize = 1000;
@@ -1261,7 +1237,6 @@
       }
 
       // Query database using the correct EPG channel ID
-      // First try with the exact EPG channel ID
       let programs = await database.all(`
         SELECT p.*, ec.source_id
         FROM epg_programs p
@@ -1271,47 +1246,6 @@
         AND p.end_time >= ?
         ORDER BY start_time
       `, [epgChannelId, endTime, startTime]);
-
-      // If no programs found and the EPG ID has 'mjh-' prefix, try with alternative IDs
-      if ((!programs || programs.length === 0) && epgChannelId.startsWith('mjh-')) {
-        let alternativeId = null;
-
-        // Extract numeric ID (e.g., mjh-tvnz-1 -> 1)
-        const numericMatch = epgChannelId.match(/^mjh-.*?([0-9]+).*$/);
-        if (numericMatch) {
-          alternativeId = numericMatch[1];
-        }
-        // Handle special cases (e.g., mjh-three -> 3)
-        else if (epgChannelId === 'mjh-three') {
-          alternativeId = '3';
-        }
-
-        if (alternativeId && alternativeId !== epgChannelId) {
-          logger.debug('No programs found with full EPG ID, trying alternative ID fallback', {
-            epgChannelId,
-            alternativeId,
-            channelId
-          });
-
-          programs = await database.all(`
-            SELECT p.*, ec.source_id
-            FROM epg_programs p
-            LEFT JOIN epg_channels ec ON ec.epg_id = p.channel_id
-            WHERE p.channel_id = ?
-            AND p.start_time <= ?
-            AND p.end_time >= ?
-            ORDER BY start_time
-          `, [alternativeId, endTime, startTime]);
-
-          if (programs && programs.length > 0) {
-            logger.info('Found programs using alternative channel ID fallback', {
-              epgChannelId,
-              alternativeId,
-              programCount: programs.length
-            });
-          }
-        }
-      }
 
       // If no programs found, generate fallback data for Android TV compatibility
       if (!programs || programs.length === 0) {
