const { spawn } = require('child_process');
const { PassThrough } = require('stream');
const axios = require('axios');
const m3u8Parser = require('m3u8-parser');
const logger = require('../utils/logger');
const config = require('../config');
const cacheService = require('./cacheService');
const settingsService = require('./settingsService');
const streamSessionManager = require('./streamSessionManager');
const streamResilienceService = require('./streamResilienceService');
const ffmpegProfiles = require('../config/ffmpegProfiles');
const progressiveStreamHandler = require('./progressiveStreamHandler');
const advancedM3U8Resolver = require('./advancedM3U8Resolver');

// Android TV Configuration Constants
const ANDROID_TV_CONFIG = {
  RESET_INTERVAL: 1200, // 20 minutes in seconds
<<<<<<< HEAD
  ANALYZE_DURATION: 5000000, // 5MB (reduced from 10MB for faster startup)
  PROBE_SIZE: 5000000, // 5MB (reduced from 10MB for faster startup)
=======
  ANALYZE_DURATION: 3000000, // 3MB (reduced from 5MB for faster startup)
  PROBE_SIZE: 3000000, // 3MB (reduced from 5MB for faster startup)
>>>>>>> 624eba21
  SEGMENT_DURATION: 30, // 30 seconds
  BUFFER_SIZE: '2M',
  QUEUE_SIZE: 4096,
  MAX_RESTARTS: 3, // Maximum restarts per 5-minute window
  RESTART_WINDOW: 300000, // 5 minutes in milliseconds
  RESTART_DELAY: 2000, // 2 seconds delay before restart (increased from 1 second)
  HEALTH_CHECK_INTERVAL: 10000, // Check stream health every 10 seconds
  USER_AGENT_PATTERNS: ['android', 'shield', 'androidtv']
};

class StreamManager {
  // Static constants for beacon detection and processing
  static BEACON_PATTERNS = {
    TOKEN_PATH: /\/[a-f0-9]{64,}/,
    TRACKING_PARAMS: new Set([
      'redirect_url', 'bcn', 'seg_id', 'user_id', 'seen-ad', 
      'media_type', 'ca', 'cid', 'dur', 'tracking_id',
      'session_id', 'beacon_id', 'analytics_id'
    ]),
    ESSENTIAL_PARAMS: new Set(['quality', 'bitrate', 'format', 'protocol']),
    BEACON_DOMAINS: ['amagi.tv', 'cloudfront.net', 'fastly.com', 'akamai.net', 'tracking.', 'analytics.', 'beacon.', 'telemetry.'],
    MIN_TRACKING_PARAMS: 2,
    MIN_QUERY_LENGTH: 100,
    MAX_PATH_LENGTH: 100
  };

  constructor() {
    this.activeStreams = new Map();
    this.streamProcesses = new Map();
    this.streamStats = new Map();
    this.channelStreams = new Map(); // Track streams per channel
    this.clientSessions = new Map(); // Track client sessions to prevent sharing
    this.streamTimeouts = new Map(); // Track stream timeouts
  }

  // Android TV Detection Utility
  isAndroidTVClient(userAgent) {
    if (!userAgent) return false;
    const userAgentLower = userAgent.toLowerCase();
    return ANDROID_TV_CONFIG.USER_AGENT_PATTERNS.some(pattern => 
      userAgentLower.includes(pattern)
    );
  }

  // Build structured FFmpeg arguments for Android TV
  buildAndroidTVFFmpegArgs(streamUrl, settings = null) {
    const baseArgs = [
      '-hide_banner', '-loglevel', 'error',
      '-analyzeduration', ANDROID_TV_CONFIG.ANALYZE_DURATION.toString(),
      '-probesize', ANDROID_TV_CONFIG.PROBE_SIZE.toString(),
      '-reconnect', '1',
      '-reconnect_at_eof', '1',
      '-reconnect_streamed', '1',
      '-reconnect_delay_max', '2',
      '-i', streamUrl,
      '-c:v', 'copy',
      '-c:a', 'copy',
      '-bsf:v', 'h264_mp4toannexb',
      '-f', 'segment',
      '-segment_time', ANDROID_TV_CONFIG.SEGMENT_DURATION.toString(),
      '-segment_format', 'mpegts',
      '-segment_list_type', 'flat',
      '-segment_list', 'pipe:2', // Use stderr instead of /dev/null for better performance
      '-reset_timestamps', '1',
      '-avoid_negative_ts', 'make_zero',
      '-fflags', '+genpts+igndts+discardcorrupt+nobuffer',
      '-flags', '+low_delay',
      '-copyts',
      '-muxdelay', '0',
      '-muxpreload', '0',
      '-flush_packets', '1',
      '-max_delay', '0',
      '-max_muxing_queue_size', ANDROID_TV_CONFIG.QUEUE_SIZE.toString(),
      '-rtbufsize', ANDROID_TV_CONFIG.BUFFER_SIZE,
      'pipe:1'
    ];

    // Add HLS-specific arguments if needed
    if (streamUrl.includes('.m3u8')) {
      const hlsArgs = [
        '-allowed_extensions', 'ALL',
        '-protocol_whitelist', 'file,http,https,tcp,tls,pipe,crypto',
        '-user_agent', 'VLC/3.0.20 LibVLC/3.0.20',
        '-headers', 'Accept: */*\\r\\nConnection: keep-alive\\r\\n',
        '-live_start_index', '0',
<<<<<<< HEAD
        '-http_persistent', '1'
=======
        '-http_persistent', '0', // Disabled for better IPTV compatibility
        '-http_seekable', '0',
        '-multiple_requests', '1',
        '-timeout', '25000000', // 25 second timeout (increased for slow IPTV)
        '-reconnect', '1',
        '-reconnect_at_eof', '1',
        '-reconnect_streamed', '1',
        '-reconnect_delay_max', '5'
>>>>>>> 624eba21
      ];
      
      // Insert HLS args before the input URL
      const inputIndex = baseArgs.indexOf('-i');
      if (inputIndex > -1) {
        baseArgs.splice(inputIndex, 0, ...hlsArgs);
      }
    }

    return baseArgs;
  }

  // Validate response stream before piping
  validateResponseStream(res, sessionId) {
    if (!res) {
      logger.error('Response object is null', { sessionId });
      return false;
    }
    
    if (res.writableEnded || res.destroyed || res.finished) {
      logger.warn('Response stream already closed, cannot pipe data', { 
        sessionId,
        writableEnded: res.writableEnded,
        destroyed: res.destroyed,
        finished: res.finished
      });
      return false;
    }
    
    return true;
  }

  // Check restart throttling
  shouldThrottleRestart(streamInfo) {
    if (!streamInfo.restartCount) return false;
    
    const now = Date.now();
    const firstRestart = streamInfo.firstRestart || now;
    
    // Reset counter if outside the time window
    if ((now - firstRestart) > ANDROID_TV_CONFIG.RESTART_WINDOW) {
      streamInfo.restartCount = 0;
      streamInfo.firstRestart = now;
      return false;
    }
    
    // Check if we've exceeded the restart limit
    if (streamInfo.restartCount >= ANDROID_TV_CONFIG.MAX_RESTARTS) {
      logger.warn('Restart limit exceeded for stream', {
        sessionId: streamInfo.sessionId,
        restartCount: streamInfo.restartCount,
        timeWindow: ANDROID_TV_CONFIG.RESTART_WINDOW,
        maxRestarts: ANDROID_TV_CONFIG.MAX_RESTARTS
      });
      return true;
    }
    
    return false;
  }

  // Universal stream format detection
  async detectStreamFormat(url) {
    try {
      logger.stream('Detecting stream format for URL', { url });

      // Check URL pattern first
      const urlLower = url.toLowerCase();
      
      if (urlLower.includes('.m3u8') || urlLower.includes('/hls/')) {
        return { type: 'hls', protocol: 'http' };
      }
      
      if (urlLower.includes('.mpd') || urlLower.includes('/dash/')) {
        return { type: 'dash', protocol: 'http' };
      }
      
      // CRITICAL FIX: Detect MPEG Transport Stream (.ts) files
      if (urlLower.includes('.ts') || urlLower.includes('.mpegts') || urlLower.includes('.mts')) {
        return { type: 'ts', protocol: 'http' };
      }
      
      if (urlLower.startsWith('rtsp://')) {
        return { type: 'rtsp', protocol: 'rtsp' };
      }
      
      if (urlLower.startsWith('rtmp://') || urlLower.startsWith('rtmps://')) {
        return { type: 'rtmp', protocol: 'rtmp' };
      }
      
      if (urlLower.startsWith('udp://')) {
        return { type: 'udp', protocol: 'udp' };
      }
      
      if (urlLower.startsWith('mms://')) {
        return { type: 'mms', protocol: 'mms' };
      }
      
      if (urlLower.startsWith('srt://')) {
        return { type: 'srt', protocol: 'srt' };
      }

      // Special handling for IPTV provider URLs
      if (url.includes('premiumpowers') || url.includes('line.')) {
        logger.stream('Detected IPTV provider URL, treating as HTTP stream', { url });
        return { type: 'http', protocol: 'http', requiresAuth: true };
      }
      
      // Try HTTP head request for content detection with redirect following
      if (urlLower.startsWith('http://') || urlLower.startsWith('https://')) {
        try {
          const response = await axios.head(url, {
            timeout: 5000,
            maxRedirects: 5,  // Follow up to 5 redirects
            headers: {
              'User-Agent': config.protocols.http.userAgent
            }
          });

          const contentType = response.headers['content-type'] || '';
          
          if (contentType.includes('application/vnd.apple.mpegurl') || 
              contentType.includes('application/x-mpegurl')) {
            return { type: 'hls', protocol: 'http' };
          }
          
          if (contentType.includes('application/dash+xml')) {
            return { type: 'dash', protocol: 'http' };
          }
          
          if (contentType.includes('video/') || contentType.includes('application/octet-stream')) {
            return { type: 'http', protocol: 'http' };
          }
        } catch (error) {
          logger.stream('HTTP head request failed, trying content analysis', { url, error: error.message });
        }

        // Try content analysis with redirect following
        try {
          const response = await axios.get(url, {
            timeout: 10000,
            responseType: 'text',
            maxRedirects: 5,  // Follow up to 5 redirects
            headers: {
              'User-Agent': config.protocols.http.userAgent,
              'Range': 'bytes=0-1023' // Get first 1KB
            }
          });

          const content = response.data.toString();
          
          if (content.includes('#EXTM3U') || content.includes('#EXT-X-')) {
            return { type: 'hls', protocol: 'http' };
          }
          
          if (content.includes('<MPD') || content.includes('urn:mpeg:dash')) {
            return { type: 'dash', protocol: 'http' };
          }
          
          return { type: 'http', protocol: 'http' };
        } catch (error) {
          logger.stream('Content analysis failed', { url, error: error.message });
        }
      }

      // Default fallback
      return { type: 'unknown', protocol: 'unknown' };
    } catch (error) {
      logger.error('Stream format detection failed', { url, error: error.message });
      return { type: 'unknown', protocol: 'unknown' };
    }
  }

  // Resolve final URL after following redirects (for constructing sub-file URLs)
  async resolveFinalUrl(url) {
    try {
      logger.stream('Resolving final URL after redirects', { originalUrl: url });
      
      // Use a GET request with a small range to get the final URL after redirects
      const response = await axios.get(url, {
        timeout: 10000,
        maxRedirects: 5,
        headers: {
          'User-Agent': config.protocols.http.userAgent || 'PlexBridge/1.0',
          'Range': 'bytes=0-1023' // Only get first 1KB to minimize data transfer
        },
        responseType: 'text'
      });
      
      // The response.request.responseURL should contain the final URL
      const finalUrl = response.request.responseURL || response.config.url || url;
      
      logger.stream('Final URL resolved', { 
        originalUrl: url, 
        finalUrl: finalUrl 
      });
      
      return finalUrl;
    } catch (error) {
      logger.warn('Failed to resolve final URL, using original', { 
        url, 
        error: error.message 
      });
      return url; // Fallback to original URL
    }
  }

  // Validate stream URL and test connectivity
  async validateStream(streamData) {
    const { url, type, auth } = streamData;
    
    try {
      logger.stream('Validating stream', { url, type });

      const detection = await this.detectStreamFormat(url);
      const streamType = type || detection.type;

      switch (streamType) {
        case 'hls':
          return await this.validateHLSStream(url, auth);
        case 'dash':
          return await this.validateDashStream(url, auth);
        case 'ts':
        case 'mpegts':
          return await this.validateTSStream(url, auth);
        case 'rtsp':
          return await this.validateRTSPStream(url, auth);
        case 'rtmp':
          return await this.validateRTMPStream(url, auth);
        case 'udp':
          return await this.validateUDPStream(url);
        case 'http':
          return await this.validateHTTPStream(url, auth);
        case 'mms':
          return await this.validateMMSStream(url, auth);
        case 'srt':
          return await this.validateSRTStream(url, auth);
        default:
          return { valid: false, error: 'Unsupported stream type', type: streamType };
      }
    } catch (error) {
      logger.error('Stream validation error', { url, error: error.message });
      return { valid: false, error: error.message };
    }
  }

  async validateHLSStream(url, auth, userAgent = null) {
    const connectionManager = require('../utils/connectionManager');
    
    try {
<<<<<<< HEAD
      const headers = { 'User-Agent': config.protocols.http.userAgent };
=======
      logger.stream('Validating HLS stream with VLC-compatible connection management', { 
        url: url.substring(0, 100) + (url.length > 100 ? '...' : ''),
        clientType: userAgent ? (connectionManager.isPlexClient(userAgent) ? 'Plex' : 'Standard') : 'Unknown'
      });

      // Prepare auth headers
      const authHeaders = {};
>>>>>>> 624eba21
      if (auth && auth.username) {
        authHeaders['Authorization'] = `Basic ${Buffer.from(`${auth.username}:${auth.password}`).toString('base64')}`;
      }

<<<<<<< HEAD
      const response = await axios.get(url, {
        timeout: config.protocols.http.timeout,
        headers
=======
      // Use VLC-compatible connection manager with User-Agent context
      const response = await connectionManager.makeVLCCompatibleRequest(axios, url, {
        headers: authHeaders,
        maxContentLength: 1024 * 1024, // 1MB limit for M3U8 files
        userAgent: userAgent
>>>>>>> 624eba21
      });

      const parser = new m3u8Parser.Parser();
      parser.push(response.data);
      parser.end();

      const manifest = parser.manifest;
      
      if (!manifest.segments && !manifest.playlists) {
        return { valid: false, error: 'Invalid M3U8 manifest' };
      }

      return {
        valid: true,
        type: 'hls',
        info: {
          duration: manifest.targetDuration,
          segments: manifest.segments?.length || 0,
          playlists: manifest.playlists?.length || 0,
          isLive: !manifest.endList
        }
      };
    } catch (error) {
      return { valid: false, error: error.message, type: 'hls' };
    }
  }

  async validateDashStream(url, auth) {
    try {
      const headers = { 'User-Agent': config.protocols.http.userAgent };
      if (auth && auth.username) {
        headers['Authorization'] = `Basic ${Buffer.from(`${auth.username}:${auth.password}`).toString('base64')}`;
      }

      const response = await axios.get(url, {
        timeout: config.protocols.http.timeout,
        headers
      });

      if (!response.data.includes('<MPD') || !response.data.includes('urn:mpeg:dash')) {
        return { valid: false, error: 'Invalid DASH manifest' };
      }

      return {
        valid: true,
        type: 'dash',
        info: {
          hasManifest: true,
          contentType: response.headers['content-type']
        }
      };
    } catch (error) {
      return { valid: false, error: error.message, type: 'dash' };
    }
  }

  async validateTSStream(url, auth) {
    try {
      const headers = { 'User-Agent': config.protocols.http.userAgent };
      if (auth && auth.username) {
        headers['Authorization'] = `Basic ${Buffer.from(`${auth.username}:${auth.password}`).toString('base64')}`;
      }

      // For .ts files, do a HEAD request to check accessibility and content type
      const response = await axios.head(url, {
        timeout: config.protocols.http.timeout,
        headers
      });

      const contentType = response.headers['content-type'] || '';
      const contentLength = response.headers['content-length'];

      return {
        valid: true,
        type: 'ts',
        info: {
          contentType,
          contentLength,
          isTransportStream: true,
          needsTranscoding: true, // TS files typically need transcoding for web playback
          description: 'MPEG Transport Stream'
        }
      };
    } catch (error) {
      return { valid: false, error: error.message, type: 'ts' };
    }
  }

  async validateRTSPStream(url, auth) {
    return new Promise((resolve) => {
      const args = [
        '-y',
        '-i', url,
        '-t', '1',
        '-f', 'null',
        '-'
      ];

      if (auth && auth.username) {
        args.splice(2, 0, '-rtsp_transport', config.protocols.rtsp.transport);
        // RTSP auth is handled in URL or via specific parameters
      }

      const ffprobe = spawn(config.streams.ffmpegPath.replace('ffmpeg', 'ffprobe'), [
        '-v', 'quiet',
        '-print_format', 'json',
        '-show_streams',
        url
      ]);

      let output = '';
      let error = '';

      ffprobe.stdout.on('data', (data) => {
        output += data.toString();
      });

      ffprobe.stderr.on('data', (data) => {
        error += data.toString();
      });

      ffprobe.on('close', (code) => {
        if (code === 0 && output) {
          try {
            const info = JSON.parse(output);
            resolve({
              valid: true,
              type: 'rtsp',
              info: {
                streams: info.streams?.length || 0,
                hasVideo: info.streams?.some(s => s.codec_type === 'video') || false,
                hasAudio: info.streams?.some(s => s.codec_type === 'audio') || false
              }
            });
          } catch (parseError) {
            resolve({ valid: false, error: 'Failed to parse stream info', type: 'rtsp' });
          }
        } else {
          resolve({ valid: false, error: error || 'RTSP connection failed', type: 'rtsp' });
        }
      });

      // Timeout after 10 seconds
      setTimeout(() => {
        ffprobe.kill();
        resolve({ valid: false, error: 'Validation timeout', type: 'rtsp' });
      }, 10000);
    });
  }

  async validateRTMPStream(url, auth) {
    return new Promise((resolve) => {
      const ffprobe = spawn(config.streams.ffmpegPath.replace('ffmpeg', 'ffprobe'), [
        '-v', 'quiet',
        '-print_format', 'json',
        '-show_streams',
        '-rtmp_live', 'live',
        url
      ]);

      let output = '';
      let error = '';

      ffprobe.stdout.on('data', (data) => {
        output += data.toString();
      });

      ffprobe.stderr.on('data', (data) => {
        error += data.toString();
      });

      ffprobe.on('close', (code) => {
        if (code === 0 && output) {
          try {
            const info = JSON.parse(output);
            resolve({
              valid: true,
              type: 'rtmp',
              info: {
                streams: info.streams?.length || 0,
                hasVideo: info.streams?.some(s => s.codec_type === 'video') || false,
                hasAudio: info.streams?.some(s => s.codec_type === 'audio') || false
              }
            });
          } catch (parseError) {
            resolve({ valid: false, error: 'Failed to parse stream info', type: 'rtmp' });
          }
        } else {
          resolve({ valid: false, error: error || 'RTMP connection failed', type: 'rtmp' });
        }
      });

      setTimeout(() => {
        ffprobe.kill();
        resolve({ valid: false, error: 'Validation timeout', type: 'rtmp' });
      }, 10000);
    });
  }

  async validateUDPStream(url) {
    // UDP validation is basic - just check if we can create a socket
    return { valid: true, type: 'udp', info: { note: 'UDP streams require network connectivity' } };
  }

  async validateHTTPStream(url, auth) {
    try {
      const headers = { 'User-Agent': config.protocols.http.userAgent };
      if (auth && auth.username) {
        headers['Authorization'] = `Basic ${Buffer.from(`${auth.username}:${auth.password}`).toString('base64')}`;
      }

      const response = await axios.head(url, {
        timeout: config.protocols.http.timeout,
        headers
      });

      return {
        valid: true,
        type: 'http',
        info: {
          contentType: response.headers['content-type'],
          contentLength: response.headers['content-length'],
          acceptRanges: response.headers['accept-ranges']
        }
      };
    } catch (error) {
      return { valid: false, error: error.message, type: 'http' };
    }
  }

  async validateMMSStream(url, auth) {
    // MMS validation using ffprobe
    return new Promise((resolve) => {
      const ffprobe = spawn(config.streams.ffmpegPath.replace('ffmpeg', 'ffprobe'), [
        '-v', 'quiet',
        '-print_format', 'json',
        '-show_streams',
        url
      ]);

      let output = '';
      let error = '';

      ffprobe.stdout.on('data', (data) => {
        output += data.toString();
      });

      ffprobe.stderr.on('data', (data) => {
        error += data.toString();
      });

      ffprobe.on('close', (code) => {
        if (code === 0 && output) {
          resolve({ valid: true, type: 'mms', info: { connected: true } });
        } else {
          resolve({ valid: false, error: error || 'MMS connection failed', type: 'mms' });
        }
      });

      setTimeout(() => {
        ffprobe.kill();
        resolve({ valid: false, error: 'Validation timeout', type: 'mms' });
      }, 10000);
    });
  }

  async validateSRTStream(url, auth) {
    // SRT validation using ffprobe
    return new Promise((resolve) => {
      const ffprobe = spawn(config.streams.ffmpegPath.replace('ffmpeg', 'ffprobe'), [
        '-v', 'quiet',
        '-print_format', 'json',
        '-show_streams',
        url
      ]);

      let output = '';
      let error = '';

      ffprobe.stdout.on('data', (data) => {
        output += data.toString();
      });

      ffprobe.stderr.on('data', (data) => {
        error += data.toString();
      });

      ffprobe.on('close', (code) => {
        if (code === 0 && output) {
          resolve({ valid: true, type: 'srt', info: { connected: true } });
        } else {
          resolve({ valid: false, error: error || 'SRT connection failed', type: 'srt' });
        }
      });

      setTimeout(() => {
        ffprobe.kill();
        resolve({ valid: false, error: 'Validation timeout', type: 'srt' });
      }, 10000);
    });
  }

  // Create a resilient stream proxy with multi-layer recovery
  async createResilientStreamProxy(streamId, streamData, req, res) {
    try {
      logger.info('Creating resilient stream proxy', { 
        streamId, 
        url: streamData.url,
        userAgent: req.get('User-Agent')
      });

      const clientIdentifier = this.generateClientIdentifier(req);
      const { url, type, auth, headers: customHeaders = {} } = streamData;
      
      // Generate unique session ID for resilience tracking
      const sessionId = `resilient_${streamId}_${clientIdentifier}_${Date.now()}`;
      
      // Check if client already has an active resilient stream
      const existingStream = this.activeStreams.get(`resilient_${streamId}_${clientIdentifier}`);
      if (existingStream) {
        logger.info('Found existing resilient stream for client, terminating it', {
          streamId,
          clientIdentifier,
          existingSessionId: existingStream.sessionId
        });
        
        // Stop existing stream
        streamResilienceService.stopStream(existingStream.sessionId);
        this.activeStreams.delete(`resilient_${streamId}_${clientIdentifier}`);
      }

      // Get channel information
      let channelInfo = null;
      try {
        const database = require('./database');
        const channel = await database.get('SELECT name, number FROM channels WHERE id = ?', [streamId]);
        if (channel) {
          channelInfo = { name: channel.name, number: channel.number };
        }
      } catch (error) {
        logger.warn('Failed to get channel info for resilient stream', { streamId, error: error.message });
      }

      // Prepare resilience options
      const resilienceOptions = {
        streamType: type,
        auth,
        customHeaders,
        clientInfo: {
          userAgent: req.get('User-Agent'),
          clientIP: req.ip,
          clientIdentifier
        },
        channelInfo,
        // Enhanced configuration for Android TV and Plex
        enhancedResilience: req.get('User-Agent')?.toLowerCase().includes('android') ||
                           req.get('User-Agent')?.toLowerCase().includes('plex'),
        plexOptimizations: true
      };

      logger.info('Starting resilient stream with multi-layer recovery', {
        sessionId,
        streamId,
        url,
        type,
        clientInfo: resilienceOptions.clientInfo.userAgent
      });

      // Start resilient stream with the resilience service
      const resilientOutputStream = await streamResilienceService.startResilientStream(
        sessionId, 
        url, 
        resilienceOptions
      );

      // Store stream information
      const streamInfo = {
        sessionId,
        streamId,
        clientIdentifier,
        startTime: Date.now(),
        clientIP: req.ip,
        userAgent: req.get('User-Agent'),
        url: streamData.url,
        type: streamData.type,
        isResilient: true,
        resilienceMetrics: {
          recoveryEvents: 0,
          lastRecoveryTime: null,
          totalUptime: 0
        }
      };
      
      this.activeStreams.set(`resilient_${streamId}_${clientIdentifier}`, streamInfo);

      // Start enhanced session tracking
      try {
        // Extract Plex headers securely
        const plexHeaders = streamSessionManager.extractPlexHeaders(req);
        
        await streamSessionManager.startSession({
          sessionId,
          streamId,
          clientIP: req.ip,
          userAgent: req.get('User-Agent'),
          clientIdentifier,
          channelName: channelInfo?.name,
          channelNumber: channelInfo?.number,
          streamUrl: streamData.url,
          streamType: streamData.type,
          ...plexHeaders // Spread sanitized Plex headers
        });
      } catch (sessionError) {
        logger.warn('Failed to start enhanced session tracking for resilient stream', {
          sessionId,
          error: sessionError.message
        });
      }

      // Set up resilience event monitoring
      streamResilienceService.on('stream:recovery_started', (event) => {
        if (event.streamId === sessionId) {
          logger.warn('Stream recovery started', {
            streamId: event.streamId,
            layer: event.layer,
            error: event.error
          });
          
          // Update stream metrics
          if (streamInfo.resilienceMetrics) {
            streamInfo.resilienceMetrics.recoveryEvents++;
            streamInfo.resilienceMetrics.lastRecoveryTime = Date.now();
          }

          // Notify session manager of recovery event
          streamSessionManager.updateSessionMetrics(sessionId, { errorIncrement: 1 });
        }
      });

      streamResilienceService.on('stream:recovery_completed', (event) => {
        if (event.streamId === sessionId) {
          logger.info('Stream recovery completed', {
            streamId: event.streamId,
            layer: event.layer,
            recoveryDuration: event.recoveryDuration
          });
        }
      });

      streamResilienceService.on('stream:failed', (event) => {
        if (event.streamId === sessionId) {
          logger.error('Resilient stream failed after all recovery attempts', {
            streamId: event.streamId,
            error: event.error
          });
          
          // Clean up
          this.activeStreams.delete(`resilient_${streamId}_${clientIdentifier}`);
          streamSessionManager.endSession(sessionId, 'stream_failed');
        }
      });

      // Set appropriate headers for resilient streaming
      res.set({
        'Content-Type': 'video/mp2t',
        'Connection': 'keep-alive',
        'Cache-Control': 'no-cache, no-store, must-revalidate',
        'Pragma': 'no-cache',
        'Expires': '0',
        'Transfer-Encoding': 'chunked',
        'Access-Control-Allow-Origin': '*',
        'X-Stream-Type': 'resilient',
        'X-Resilience-Layers': '4',
        'X-Session-Id': sessionId
      });

      // Handle client disconnect
      req.on('close', () => {
        logger.info('Client disconnected from resilient stream', {
          sessionId,
          streamId,
          clientIdentifier
        });
        
        // Stop resilient stream
        streamResilienceService.stopStream(sessionId);
        this.activeStreams.delete(`resilient_${streamId}_${clientIdentifier}`);
        streamSessionManager.endSession(sessionId, 'client_disconnect');
      });

      // Pipe the resilient output stream to the response
      resilientOutputStream.on('error', (error) => {
        logger.error('Resilient stream output error', {
          sessionId,
          error: error.message
        });
        
        if (!res.headersSent) {
          res.status(500).end();
        }
      });

      resilientOutputStream.on('data', (chunk) => {
        // Update session metrics
        streamSessionManager.updateSessionMetrics(sessionId, {
          bytesTransferred: (streamInfo.bytesTransferred || 0) + chunk.length,
          currentBitrate: Math.round((chunk.length * 8) / 1) // Rough bitrate calculation
        });
        
        streamInfo.bytesTransferred = (streamInfo.bytesTransferred || 0) + chunk.length;
      });

      // Start streaming
      resilientOutputStream.pipe(res);

      logger.info('Resilient stream proxy created successfully', {
        sessionId,
        streamId,
        clientIdentifier,
        url: streamData.url
      });

    } catch (error) {
      logger.error('Failed to create resilient stream proxy', {
        streamId,
        error: error.message,
        stack: error.stack
      });
      
      if (!res.headersSent) {
        res.status(500).json({
          error: 'Failed to create resilient stream',
          message: error.message,
          streamId
        });
      }
    }
  }

  // Create a stream proxy for Plex
  async createStreamProxy(streamId, streamData, req, res) {
    try {
      logger.stream('Creating stream proxy', { streamId, url: streamData.url });

      const clientIdentifier = this.generateClientIdentifier(req);
      const { url, type, auth, headers: customHeaders = {} } = streamData;
      
      // Check for existing session to prevent duplicates
      const streamSessionManager = require('./streamSessionManager');
      const existingSession = streamSessionManager.getActiveSessionByClientAndStream(clientIdentifier, streamId);
      
      logger.info('Duplicate session check', {
        clientIdentifier,
        streamId,
        existingSession: existingSession ? existingSession.sessionId : 'none',
        userAgent: req.get('User-Agent'),
        clientIP: req.ip
      });
      
      let sessionId;
      if (existingSession) {
        logger.info('Found existing session - ending it to prevent duplicates', {
          existingSessionId: existingSession.sessionId,
          streamId,
          clientIdentifier
        });
        
        // End the existing session and create a new one (client likely reconnected)
        await streamSessionManager.endSession(existingSession.sessionId, 'client_reconnect');
      }
      
      sessionId = `${streamId}_${clientIdentifier}_${Date.now()}`;
      
      // Get channel information for real-time updates
      let channelInfo = null;
      try {
        const database = require('./database');
        const channel = await database.get('SELECT name, number FROM channels WHERE id = ?', [streamId]);
        if (channel) {
          channelInfo = { name: channel.name, number: channel.number };
        }
      } catch (error) {
        logger.warn('Failed to get channel info for stream', { streamId, error: error.message });
      }

      // Check if client already has an active session for this stream
      if (this.hasActiveClientSession(streamId, clientIdentifier)) {
        logger.stream('Client already has active session for this stream', { 
          streamId, 
          clientIdentifier,
          activeSession: this.getClientActiveSession(streamId, clientIdentifier)
        });
        res.status(409).json({ 
          error: 'Client already has an active stream session for this channel',
          activeSessionId: this.getClientActiveSession(streamId, clientIdentifier)
        });
        return;
      }

      // Check global concurrent stream limit - use config fallback since this needs to be sync
      const maxConcurrent = parseInt(process.env.MAX_CONCURRENT_STREAMS) || config.streams?.maxConcurrent || 10;
      
      if (this.activeStreams.size >= maxConcurrent) {
        logger.stream('Maximum concurrent streams reached', { 
          limit: maxConcurrent, 
          current: this.activeStreams.size,
          source: 'settings_service'
        });
        res.status(503).json({ error: 'Maximum concurrent streams reached' });
        return;
      }

      // Check per-channel concurrent stream limit
      const channelConcurrentLimit = config.plexlive?.streaming?.maxConcurrentPerChannel || 3;
      const channelStreamCount = this.getChannelStreamCount(streamId);
      if (channelStreamCount >= channelConcurrentLimit) {
        logger.stream('Maximum concurrent streams per channel reached', { 
          streamId, 
          current: channelStreamCount, 
          limit: channelConcurrentLimit 
        });
        res.status(503).json({ 
          error: `Maximum concurrent streams per channel reached (${channelConcurrentLimit})`,
          currentCount: channelStreamCount
        });
        return;
      }

      // Create stream based on type
      let streamProcess;
      
      switch (type) {
        case 'hls':
        case 'dash':
        case 'http':
          streamProcess = await this.createHTTPStreamProxy(url, auth, customHeaders, streamData, req, res);
          break;
        case 'ts':
        case 'mpegts':
          streamProcess = this.createTSStreamProxy(url, auth, customHeaders);
          break;
        case 'rtsp':
          streamProcess = this.createRTSPStreamProxy(url, auth);
          break;
        case 'rtmp':
          streamProcess = this.createRTMPStreamProxy(url, auth);
          break;
        case 'udp':
          streamProcess = this.createUDPStreamProxy(url);
          break;
        case 'mms':
          streamProcess = this.createMMSStreamProxy(url, auth);
          break;
        case 'srt':
          streamProcess = this.createSRTStreamProxy(url, auth);
          break;
        default:
          res.status(400).json({ error: 'Unsupported stream type' });
          return;
      }

      // Handle progressive stream response (already sent by progressive handler)
      if (streamProcess && streamProcess.isProgressive && streamProcess.handled) {
        logger.info('Progressive stream handler completed response', { streamId, sessionId });
        return;
      }

      if (!streamProcess) {
        res.status(500).json({ error: 'Failed to create stream process' });
        return;
      }

      // Store active stream with enhanced tracking
      const streamInfo = {
        streamId,
        sessionId,
        process: streamProcess,
        startTime: Date.now(),
        clientIP: req.ip,
        userAgent: req.get('User-Agent'),
        clientIdentifier,
        url: streamData.url,
        type: streamData.type,
        isUnique: true // Ensure stream uniqueness
      };
      
      this.activeStreams.set(sessionId, streamInfo);
      
      // Track channel streams
      if (!this.channelStreams.has(streamId)) {
        this.channelStreams.set(streamId, new Set());
      }
      this.channelStreams.get(streamId).add(sessionId);
      
      // Track client sessions
      if (!this.clientSessions.has(clientIdentifier)) {
        this.clientSessions.set(clientIdentifier, new Map());
      }
      this.clientSessions.get(clientIdentifier).set(streamId, sessionId);

      // Start enhanced session tracking
      try {
        // Extract Plex headers securely
        const plexHeaders = streamSessionManager.extractPlexHeaders(req);
        
        await streamSessionManager.startSession({
          sessionId,
          streamId,
          clientIP: req.ip,
          userAgent: req.get('User-Agent'),
          clientIdentifier,
          channelName: channelInfo?.name,
          channelNumber: channelInfo?.number,
          streamUrl: streamData.url,
          streamType: streamData.type,
          ...plexHeaders // Spread sanitized Plex headers
        });
      } catch (sessionError) {
        logger.warn('Failed to start enhanced session tracking', {
          sessionId,
          error: sessionError.message
        });
      }

      // Track stream statistics with detailed bandwidth monitoring
      this.streamStats.set(sessionId, {
        bytesTransferred: 0,
        startTime: Date.now(),
        lastUpdateTime: Date.now(),
        errors: 0,
        bandwidthSamples: [],
        currentBitrate: 0,
        avgBitrate: 0,
        peakBitrate: 0
      });

      // Set enhanced response headers for streaming - fix content type based on stream type
      const contentType = type === 'ts' || type === 'mpegts' ? 'video/mp2t' : 'video/mp2t';
      res.setHeader('Content-Type', contentType);
      res.setHeader('Access-Control-Allow-Origin', '*');
      res.setHeader('Access-Control-Allow-Methods', 'GET, HEAD, OPTIONS');
      res.setHeader('Access-Control-Allow-Headers', 'Range, Accept, User-Agent, Authorization');
      res.setHeader('Access-Control-Expose-Headers', 'Content-Range, Accept-Ranges, Content-Length');
      res.setHeader('Cache-Control', 'no-cache, no-store, must-revalidate');
      res.setHeader('Accept-Ranges', 'bytes');

      // Pipe stream to response
      streamProcess.stdout.pipe(res);

      // Handle stream events with detailed bandwidth tracking
      streamProcess.stdout.on('data', (chunk) => {
        const stats = this.streamStats.get(sessionId);
        if (stats) {
          const now = Date.now();
          const deltaTime = now - stats.lastUpdateTime;
          const deltaBytes = chunk.length;
          
          // Update basic metrics
          stats.bytesTransferred += deltaBytes;
          stats.lastUpdateTime = now;
          
          // Calculate current bitrate (bits per second)
          if (deltaTime > 0) {
            const currentBps = (deltaBytes * 8) / (deltaTime / 1000); // bits per second
            stats.currentBitrate = Math.round(currentBps);
            
            // Keep bandwidth samples for average calculation (last 30 seconds)
            stats.bandwidthSamples.push({ time: now, bitrate: currentBps });
            stats.bandwidthSamples = stats.bandwidthSamples.filter(sample => now - sample.time < 30000);
            
            // Calculate average bitrate
            if (stats.bandwidthSamples.length > 0) {
              const totalBps = stats.bandwidthSamples.reduce((sum, sample) => sum + sample.bitrate, 0);
              stats.avgBitrate = Math.round(totalBps / stats.bandwidthSamples.length);
            }
            
            // Track peak bitrate
            if (currentBps > stats.peakBitrate) {
              stats.peakBitrate = Math.round(currentBps);
            }

            // Update enhanced session tracking
            streamSessionManager.updateSessionMetrics(sessionId, {
              bytesTransferred: stats.bytesTransferred,
              currentBitrate: stats.currentBitrate
            });
          }
        }
      });

      streamProcess.stderr.on('data', (data) => {
        const errorData = data.toString();
        const stream = this.activeStreams.get(sessionId);
        
        // Update error count
        const stats = this.streamStats.get(sessionId);
        if (stats) {
          stats.errors++;
          
          // Update enhanced session tracking with error
          streamSessionManager.updateSessionMetrics(sessionId, {
            errorIncrement: 1
          });
        }
        
        // Enhanced error logging for stream sessions
        logger.streamSession('error', {
          sessionId,
          streamId: stream?.streamId,
          channelName: stream?.channelName || 'Unknown',
          channelNumber: stream?.channelNumber || 'N/A',
          clientIP: stream?.clientIP,
          clientIdentifier: stream?.clientIdentifier,
          streamUrl: stream?.url,
          streamType: stream?.type,
          errorDetails: {
            message: errorData,
            category: 'stream_processing',
            severity: errorData.includes('fatal') ? 'critical' : 'warning'
          },
          sessionDuration: stream?.startTime ? Date.now() - stream.startTime : 0
        });
        
        logger.stream('Stream process stderr', { sessionId, data: errorData });
      });

      streamProcess.on('close', (code) => {
        const stream = this.activeStreams.get(sessionId);
        
        // Enhanced process close logging
        logger.streamSession('process_closed', {
          sessionId,
          streamId: stream?.streamId,
          channelName: stream?.channelName || 'Unknown',
          channelNumber: stream?.channelNumber || 'N/A',
          clientIP: stream?.clientIP,
          exitCode: code,
          exitReason: code === 0 ? 'normal' : code === 1 ? 'error' : 'signal',
          sessionDuration: stream?.startTime ? Date.now() - stream.startTime : 0
        });
        
        this.cleanupStream(sessionId);
      });

      streamProcess.on('error', (error) => {
        const stream = this.activeStreams.get(sessionId);
        logger.error('Stream process error', { 
          sessionId, 
          streamId: stream?.streamId,
          clientIP: stream?.clientIP,
          streamUrl: stream?.url,
          error: error.message,
          timestamp: new Date().toISOString()
        });
        this.cleanupStream(sessionId);
        if (!res.headersSent) {
          res.status(500).end();
        }
      });

      // Set stream timeout
      const streamTimeout = config.plexlive?.streaming?.streamTimeout || 30000;
      const timeoutId = setTimeout(() => {
        logger.stream('Stream timeout reached', { sessionId, timeout: streamTimeout });
        this.cleanupStream(sessionId, 'timeout');
      }, streamTimeout);
      this.streamTimeouts.set(sessionId, timeoutId);

      // Cleanup on client disconnect
      req.on('close', () => {
        logger.stream('Client disconnected', { sessionId });
        this.cleanupStream(sessionId, 'disconnect');
      });

      // Reset timeout on data transfer (keep-alive)
      streamProcess.stdout.on('data', () => {
        this.resetStreamTimeout(sessionId, streamTimeout);
      });

      // Store in cache for session tracking
      cacheService.addStreamSession(sessionId, streamId, {
        ip: req.ip,
        userAgent: req.get('User-Agent')
      });

      // Log detailed session start information using enhanced stream session logging
      logger.streamSession('started', {
        sessionId,
        streamId,
        channelName: channelInfo?.name || 'Unknown',
        channelNumber: channelInfo?.number || 'N/A',
        clientIP: req.ip,
        clientIdentifier,
        userAgent: req.get('User-Agent'),
        streamUrl: streamData.url,
        streamType: streamData.type,
        maxConcurrent,
        currentActiveStreams: this.activeStreams.size,
        bufferSize: '1MB',
        protocols: {
          source: streamData.type,
          output: 'mpegts'
        }
      });
      
      // Emit Socket.IO event for real-time dashboard updates
      if (global.io) {
        const streamEventData = {
          sessionId,
          streamId,
          channelName: channelInfo?.name || 'Unknown',
          channelNumber: channelInfo?.number || 'N/A',
          clientIP: req.ip,
          userAgent: req.get('User-Agent'),
          streamType: streamData.type,
          startTime: stream.startTime,
          currentBitrate: 0,
          avgBitrate: 0,
          peakBitrate: 0,
          bytesTransferred: 0
        };
        
        global.io.emit('stream:started', streamEventData);
        logger.stream('Emitted stream:started event', { sessionId });
        
        // Emit metrics update to the metrics room
        this.emitMetricsUpdate();
      }
      
      logger.stream('Stream proxy created successfully', { sessionId, streamId });

    } catch (error) {
      logger.error('Stream proxy creation error', { streamId, error: error.message });
      if (!res.headersSent) {
        res.status(500).json({ error: 'Stream proxy creation failed' });
      }
    }
  }

  async createHTTPStreamProxy(url, auth, customHeaders, streamData = null, req = null, res = null) {
    // ENHANCED IPTV SUPPORT: Use progressive handler for streams with connection limits
    if (progressiveStreamHandler.shouldUseProgressiveHandler(url, streamData)) {
      logger.info('Using progressive stream handler for IPTV stream with connection limits', {
        url: url.substring(0, 100) + '...',
        streamName: streamData?.name,
        connectionLimits: streamData?.connection_limits
      });
      
      // Progressive handler manages the entire response - return special marker
      if (req && res) {
        await progressiveStreamHandler.handleProgressiveStream(url, streamData, req, res);
        return { isProgressive: true, handled: true };
      } else {
        logger.warn('Progressive handler requested but req/res not provided - falling back to standard method');
      }
    }

    // For HLS streams that redirect, we need to resolve the final URL first
    let finalUrl = url;
    
    try {
      // Check if URL redirects
      if (url.includes('mjh.nz') || url.includes('')) {
        const response = await axios.head(url, {
          maxRedirects: 5,
          timeout: 5000,
          headers: {
            'User-Agent': config.protocols.http.userAgent
          }
        });
        
        // Use the final URL after redirects
        if (response.request && response.request.res && response.request.res.responseUrl) {
          finalUrl = response.request.res.responseUrl;
          logger.stream('Stream URL redirected', { original: url, final: finalUrl });
        }
      }
    } catch (error) {
      logger.warn('Failed to resolve redirect, using original URL', { url, error: error.message });
    }

    // Get FFmpeg arguments from settings for proper transcoding
    const settingsService = require('./settingsService');
    let settings;
    try {
      settings = await settingsService.getSettings();
    } catch (error) {
      logger.warn('Failed to get settings, using default transcoding args', { error: error.message });
    }
    
    // Check if request is from Android TV for specific optimizations
    const userAgent = req.get('User-Agent') || '';
    const isAndroidTV = this.isAndroidTVClient(userAgent);
    
    // Get configurable FFmpeg arguments
    let args;
    if (isAndroidTV) {
      // Use structured Android TV configuration
      args = this.buildAndroidTVFFmpegArgs(finalUrl, settings);
      
      logger.info('Using Android TV optimized FFmpeg configuration', { 
        clientIP: req.ip,
        userAgent: userAgent,
        analyzeDuration: ANDROID_TV_CONFIG.ANALYZE_DURATION,
        probeSize: ANDROID_TV_CONFIG.PROBE_SIZE
      });
    } else {
      // Standard FFmpeg configuration for non-Android TV clients
      const ffmpegCommand = settings?.plexlive?.transcoding?.mpegts?.ffmpegArgs || 
                           config.plexlive?.transcoding?.mpegts?.ffmpegArgs ||
                           '-hide_banner -loglevel error -reconnect 1 -reconnect_at_eof 1 -reconnect_streamed 1 -reconnect_delay_max 2 -i [URL] -c:v copy -c:a copy -bsf:v h264_mp4toannexb -f mpegts -mpegts_copyts 1 -avoid_negative_ts make_zero -fflags +genpts+igndts+discardcorrupt -copyts -muxdelay 0 -muxpreload 0 -flush_packets 1 -max_delay 0 -max_muxing_queue_size 9999 pipe:1';
      
      // Replace [URL] placeholder with actual stream URL
      let processedCommand = ffmpegCommand.replace('[URL]', finalUrl);
      
<<<<<<< HEAD
      // Add HLS-specific arguments if needed
      if (finalUrl.includes('.m3u8')) {
        let hlsArgs = settings?.plexlive?.transcoding?.mpegts?.hlsProtocolArgs || 
                     config.plexlive?.transcoding?.mpegts?.hlsProtocolArgs ||
                     '-allowed_extensions ALL -protocol_whitelist file,http,https,tcp,tls,pipe,crypto';
        
        // For redirected streams, add additional HLS options for better compatibility
        if (finalUrl !== url) {
          hlsArgs += ' -http_seekable 0 -multiple_requests 1 -http_persistent 0';
          logger.stream('Added HLS compatibility options for redirected stream', {
            originalUrl: url,
            finalUrl: finalUrl
=======
      // Add HLS-specific arguments for M3U8 streams (FIXED: Added critical missing parameters)
      if (finalUrl.includes('.m3u8')) {
        // HLS arguments with critical parameters restored for TVNZ 1, Three, etc.
        let hlsArgs = [
          '-allowed_extensions', 'ALL',
          '-protocol_whitelist', 'file,http,https,tcp,tls,pipe,crypto',
          '-user_agent', 'VLC/3.0.20 LibVLC/3.0.20',
          '-headers', 'Accept: */*\\r\\nConnection: keep-alive\\r\\n',
          '-live_start_index', '0',
          '-http_persistent', '0',
          '-http_seekable', '0',
          '-multiple_requests', '1',
          '-timeout', '30000000', // 30 second timeout for web previews
          '-reconnect', '1',
          '-reconnect_at_eof', '1',
          '-reconnect_streamed', '1',
          '-reconnect_delay_max', '2'
        ].join(' ');
        
        // SCALABLE CONNECTION LIMITS: Use stream parameter instead of hardcoded IP
        const hasConnectionLimits = streamData?.connection_limits === 1 || streamData?.connection_limits === true;
        if (hasConnectionLimits) {
          // ONLY add special handling for streams with connection limits enabled
          hlsArgs += ' -max_reload 3 -http_multiple 1 -headers "User-Agent: VLC/3.0.20 LibVLC/3.0.20\\r\\nConnection: close\\r\\n"';
          logger.stream('Applied VLC-compatible headers for connection limits', {
            streamName: streamData?.name,
            streamUrl: finalUrl.substring(0, 50) + '...'
>>>>>>> 624eba21
          });
        }
        
        // CRITICAL FIX FOR MJH/TVNZ STREAMS: Add -re flag for i.mjh.nz domains
        if (finalUrl.includes('i.mjh.nz') || finalUrl.includes('tvnz')) {
          hlsArgs += ' -re'; // Read input at native frame rate (required for TVNZ stability)
          logger.info('Added -re flag for mjh/TVNZ stream', {
            streamUrl: finalUrl.substring(0, 50) + '...'
          });
        }
        
        // QUALITY OPTIMIZATION: Add arguments to ensure highest bitrate selection
        hlsArgs += ' -hls_list_size 0 -hls_allow_cache 1 -hls_segment_type mpegts';
        // DO NOT add extra args for regular redirected streams - this was causing buffering issues
        
        // Insert HLS args BEFORE the input URL for proper protocol handling
        processedCommand = processedCommand.replace('-i ' + finalUrl, hlsArgs + ' -i ' + finalUrl);
      }
      
      // Parse command line into arguments array
      args = processedCommand.split(' ').filter(arg => arg.trim() !== '');
    }

    // Add authentication if needed
    if (auth && auth.username) {
      const authHeader = `Authorization: Basic ${Buffer.from(`${auth.username}:${auth.password}`).toString('base64')}`;
      // Insert headers before the input URL
      const inputIndex = args.indexOf('-i');
      if (inputIndex > -1) {
        args.splice(inputIndex, 0, '-headers', authHeader);
      }
    }

    logger.stream('Creating HTTP stream proxy with transcoding', { 
      originalUrl: url, 
      finalUrl: finalUrl,
      command: args.join(' ')
    });

    // Connection pre-warming is now handled by the progressive stream handler
    // Regular streams don't need pre-warming as it can cause buffering issues

    return spawn(config.streams.ffmpegPath, args);
  }

  createTSStreamProxy(url, auth, customHeaders) {
    // For TS streams, we need to handle them properly for web browser compatibility
    // TS files often need remuxing or transcoding to be played in browsers
    const args = [
      '-y',
      '-i', url,
      '-c:v', 'copy',        // Try to copy video codec if compatible
      '-c:a', 'copy',        // Try to copy audio codec if compatible  
      '-f', 'mpegts',        // Output as MPEG-TS
      '-avoid_negative_ts', 'make_zero',
      '-fflags', '+genpts',  // Generate timestamps for better compatibility
      '-'
    ];

    if (auth && auth.username) {
      args.splice(2, 0, '-headers', `Authorization: Basic ${Buffer.from(`${auth.username}:${auth.password}`).toString('base64')}`);
    }

    return spawn(config.streams.ffmpegPath, args);
  }

  createRTSPStreamProxy(url, auth) {
    const args = [
      '-y',
      '-rtsp_transport', config.protocols.rtsp.transport,
      '-i', url,
      '-c', 'copy',
      '-f', 'mpegts',
      '-'
    ];

    return spawn(config.streams.ffmpegPath, args);
  }

  createRTMPStreamProxy(url, auth) {
    const args = [
      '-y',
      '-i', url,
      '-c', 'copy',
      '-f', 'mpegts',
      '-'
    ];

    return spawn(config.streams.ffmpegPath, args);
  }

  createUDPStreamProxy(url) {
    const args = [
      '-y',
      '-i', url,
      '-c', 'copy',
      '-f', 'mpegts',
      '-'
    ];

    return spawn(config.streams.ffmpegPath, args);
  }

  createMMSStreamProxy(url, auth) {
    const args = [
      '-y',
      '-i', url,
      '-c', 'copy',
      '-f', 'mpegts',
      '-'
    ];

    return spawn(config.streams.ffmpegPath, args);
  }

  createSRTStreamProxy(url, auth) {
    const args = [
      '-y',
      '-i', url,
      '-c', 'copy',
      '-f', 'mpegts',
      '-'
    ];

    return spawn(config.streams.ffmpegPath, args);
  }

  // Generate unique client identifier
  generateClientIdentifier(req) {
    const ip = req.ip || req.connection.remoteAddress;
    const userAgent = req.get('User-Agent') || 'unknown';
    const xForwardedFor = req.get('X-Forwarded-For');
    
    // Create a more unique identifier including forwarded IP if available
    const baseIdentifier = `${xForwardedFor || ip}_${userAgent}`;
    return Buffer.from(baseIdentifier).toString('base64').substring(0, 16);
  }

  // Check if client has active session for stream
  hasActiveClientSession(streamId, clientIdentifier) {
    const clientSessions = this.clientSessions.get(clientIdentifier);
    return clientSessions && clientSessions.has(streamId);
  }

  // Get client's active session for stream
  getClientActiveSession(streamId, clientIdentifier) {
    const clientSessions = this.clientSessions.get(clientIdentifier);
    return clientSessions ? clientSessions.get(streamId) : null;
  }

  // Get number of active streams for a channel
  getChannelStreamCount(streamId) {
    const channelStreams = this.channelStreams.get(streamId);
    return channelStreams ? channelStreams.size : 0;
  }

  // Reset stream timeout
  resetStreamTimeout(sessionId, timeoutMs) {
    // Clear existing timeout
    const existingTimeout = this.streamTimeouts.get(sessionId);
    if (existingTimeout) {
      clearTimeout(existingTimeout);
    }

    // Set new timeout
    const newTimeout = setTimeout(() => {
      logger.stream('Stream timeout reached after reset', { sessionId, timeout: timeoutMs });
      this.cleanupStream(sessionId, 'timeout');
    }, timeoutMs);
    
    this.streamTimeouts.set(sessionId, newTimeout);
  }

  cleanupStream(sessionId, reason = 'manual') {
    const stream = this.activeStreams.get(sessionId);
    
    // Clear Android TV reset timer if it exists
    if (stream && stream.androidTVResetTimer) {
      clearTimeout(stream.androidTVResetTimer);
      delete stream.androidTVResetTimer;
      logger.debug('Cleared Android TV reset timer', { sessionId, reason });
    }
    
    // CRITICAL FIX: Enhanced session persistence during errors
    // Only terminate sessions for intentional disconnects, keep alive during all errors
    const errorReasons = [
      'ffmpeg_error', 'process_closed', 'stream_failed', 'timeout',
      'response_invalid', 'restart_error', 'restart_failed', 
      'response_invalid_during_restart', 'response_closed'
    ];
    
    const shouldMaintainSession = errorReasons.includes(reason) || 
                                 process.env.SESSION_KEEP_ALIVE === 'true';
    
    if (stream && shouldMaintainSession) {
      // Track error count for automatic resilience upgrade
      if (!stream.errorCount) {
        stream.errorCount = 0;
      }
      stream.errorCount++;
      stream.lastErrorTime = Date.now();
      stream.lastErrorReason = reason;
      
      // Check if we should upgrade to resilient streaming
      const shouldUpgrade = (stream.errorCount >= 2 || process.env.AUTO_UPGRADE_TO_RESILIENT === 'true') 
                          && !stream.isResilient;
      
      if (shouldUpgrade) {
        logger.info('Stream experiencing errors - upgrading to resilient streaming', {
          sessionId,
          reason,
          errorCount: stream.errorCount,
          streamUrl: stream.url,
          streamType: stream.type
        });
        
        // Mark for upgrade (will be handled by periodic checker)
        stream.needsResilienceUpgrade = true;
        this.activeStreams.set(sessionId, stream);
        
        // Don't cleanup - maintain session for resilience upgrade
        return;
      }
      
      logger.info('Stream error detected - maintaining session and attempting recovery', {
        sessionId,
        reason,
        errorCount: stream.errorCount,
        streamUrl: stream.url,
        streamType: stream.type,
        isResilient: stream.isResilient
      });
        
        // Mark session as requiring recovery instead of terminating
        streamSessionManager.updateSessionMetrics(sessionId, { errorIncrement: 1 });
        
        // Attempt recovery with grace period
        const maxRecoveryAttempts = parseInt(process.env.STREAM_MAX_RECOVERY_ATTEMPTS) || 10;
        const recoveryDelay = parseInt(process.env.STREAM_RECOVERY_DELAY) || 2000;
        
        if (!stream.recoveryAttempts) {
          stream.recoveryAttempts = 0;
        }
        
        if (stream.recoveryAttempts < maxRecoveryAttempts) {
          stream.recoveryAttempts++;
          logger.info('Scheduling stream recovery attempt', {
            sessionId,
            attempt: stream.recoveryAttempts,
            maxAttempts: maxRecoveryAttempts,
            delay: recoveryDelay
          });
          
          // Schedule recovery attempt
          setTimeout(() => {
            if (this.activeStreams.has(sessionId)) {
              logger.info('Executing recovery for stream', { sessionId });
              // Mark stream for recovery - will be handled by periodic checker
              stream.needsRecovery = true;
              this.activeStreams.set(sessionId, stream);
            }
          }, recoveryDelay);
          
          // Don't cleanup - maintain session for recovery
          return;
        } else {
          logger.warn('Max recovery attempts reached, forcing resilience upgrade', {
            sessionId,
            attempts: stream.recoveryAttempts
          });
          stream.needsResilienceUpgrade = true;
          this.activeStreams.set(sessionId, stream);
          return;
        }
    } else if (stream) {
      // For resilient streams, let the resilience service handle termination
      streamSessionManager.endSession(sessionId, reason).catch(error => {
        logger.warn('Failed to end enhanced session tracking', {
          sessionId,
          error: error.message
        });
      });
    }
    
    if (stream && stream.process) {
      try {
        // Send SIGTERM first for graceful shutdown
        stream.process.kill('SIGTERM');
        
        // Force kill after 5 seconds if process still running
        setTimeout(() => {
          if (!stream.process.killed) {
            logger.stream('Force killing unresponsive stream process', { sessionId });
            stream.process.kill('SIGKILL');
          }
        }, 5000);
      } catch (error) {
        logger.error('Error killing stream process', { sessionId, error: error.message });
      }
    }

    // Clear timeout
    const timeout = this.streamTimeouts.get(sessionId);
    if (timeout) {
      clearTimeout(timeout);
      this.streamTimeouts.delete(sessionId);
    }

    // Remove from active streams
    this.activeStreams.delete(sessionId);
    this.streamStats.delete(sessionId);
    
    // Remove from channel streams tracking
    if (stream) {
      const channelStreams = this.channelStreams.get(stream.streamId);
      if (channelStreams) {
        channelStreams.delete(sessionId);
        if (channelStreams.size === 0) {
          this.channelStreams.delete(stream.streamId);
        }
      }
      
      // Remove from client sessions tracking
      const clientSessions = this.clientSessions.get(stream.clientIdentifier);
      if (clientSessions) {
        clientSessions.delete(stream.streamId);
        if (clientSessions.size === 0) {
          this.clientSessions.delete(stream.clientIdentifier);
        }
      }
    }
    
    // Remove from cache
    cacheService.removeStreamSession(sessionId);
    
    // Log detailed session end information
    if (stream) {
      const stats = this.streamStats.get(sessionId);
      const duration = Date.now() - stream.startTime;
      
      // Enhanced session end logging with detailed statistics
      logger.streamSession('ended', {
        sessionId,
        streamId: stream.streamId,
        channelName: stream.channelName || 'Unknown',
        channelNumber: stream.channelNumber || 'N/A',
        clientIP: stream.clientIP,
        clientIdentifier: stream.clientIdentifier,
        userAgent: stream.userAgent,
        streamUrl: stream.url,
        streamType: stream.type,
        performance: {
          duration,
          durationFormatted: this.formatDuration(duration),
          bytesTransferred: stats?.bytesTransferred || 0,
          avgBitrate: stats?.avgBitrate || 0,
          peakBitrate: stats?.peakBitrate || 0,
          errorCount: stats?.errors || 0
        },
        endReason: reason,
        remainingActiveStreams: this.activeStreams.size - 1,
        sessionMetrics: {
          bandwidth: {
            avg: this.formatBandwidth(stats?.avgBitrate || 0),
            peak: this.formatBandwidth(stats?.peakBitrate || 0),
            total: this.formatBytes(stats?.bytesTransferred || 0)
          },
          quality: (stats?.errors || 0) === 0 ? 'excellent' : (stats?.errors || 0) < 5 ? 'good' : 'poor'
        }
      });
      
      // Emit Socket.IO event for real-time dashboard updates
      if (global.io) {
        const streamEndEventData = {
          sessionId,
          streamId: stream.streamId,
          clientIP: stream.clientIP,
          duration,
          bytesTransferred: stats?.bytesTransferred || 0,
          avgBitrate: stats?.avgBitrate || 0,
          peakBitrate: stats?.peakBitrate || 0,
          reason,
          timestamp: new Date().toISOString()
        };
        
        global.io.emit('stream:stopped', streamEndEventData);
        logger.stream('Emitted stream:stopped event', { sessionId });
        
        // Emit metrics update to the metrics room
        this.emitMetricsUpdate();
      }
    }
    
    logger.stream('Stream cleaned up', { sessionId, reason, streamId: stream?.streamId });
  }

  async getActiveStreams() {
    const streams = [];
    const database = require('./database');
    
    for (const [sessionId, stream] of this.activeStreams) {
      const stats = this.streamStats.get(sessionId);
      
      // Get channel information from database
      let channelInfo = { name: 'Unknown Channel', number: 'N/A' };
      try {
        const channel = await database.get('SELECT name, number FROM channels WHERE id = ?', [stream.streamId]);
        if (channel) {
          channelInfo = { name: channel.name, number: channel.number };
        }
      } catch (error) {
        logger.error('Failed to get channel info for stream', { 
          sessionId, 
          streamId: stream.streamId, 
          error: error.message 
        });
      }
      
      streams.push({
        sessionId,
        streamId: stream.streamId,
        startTime: stream.startTime,
        duration: Date.now() - stream.startTime,
        clientIP: stream.clientIP,
        userAgent: stream.userAgent,
        clientIdentifier: stream.clientIdentifier,
        url: stream.url,
        type: stream.type,
        isUnique: stream.isUnique,
        bytesTransferred: stats?.bytesTransferred || 0,
        currentBitrate: stats?.currentBitrate || 0,
        avgBitrate: stats?.avgBitrate || 0,
        peakBitrate: stats?.peakBitrate || 0,
        lastUpdateTime: stats?.lastUpdateTime,
        channelName: channelInfo.name,
        channelNumber: channelInfo.number
      });
    }
    return streams;
  }

  // Get streams grouped by channel
  getStreamsByChannel() {
    const channelGroups = new Map();
    
    for (const [sessionId, stream] of this.activeStreams) {
      const streamId = stream.streamId;
      if (!channelGroups.has(streamId)) {
        channelGroups.set(streamId, []);
      }
      
      const stats = this.streamStats.get(sessionId);
      channelGroups.get(streamId).push({
        sessionId,
        startTime: stream.startTime,
        duration: Date.now() - stream.startTime,
        clientIP: stream.clientIP,
        userAgent: stream.userAgent,
        clientIdentifier: stream.clientIdentifier,
        bytesTransferred: stats?.bytesTransferred || 0
      });
    }
    
    return Object.fromEntries(channelGroups);
  }

  // Get concurrency metrics
  getConcurrencyMetrics(maxConcurrentStreams = null) {
    const totalStreams = this.activeStreams.size;
    
    // Use provided maxConcurrentStreams or fall back to environment/default
    const maxConcurrent = (maxConcurrentStreams !== null && maxConcurrentStreams !== undefined) 
      ? parseInt(maxConcurrentStreams) || 10
      : parseInt(process.env.MAX_CONCURRENT_STREAMS) || 10;
    
    const channelCounts = new Map();
    
    for (const [channelId, sessions] of this.channelStreams) {
      channelCounts.set(channelId, sessions.size);
    }
    
    return {
      totalActiveStreams: totalStreams,
      maxConcurrentStreams: maxConcurrent,
      utilizationPercentage: Math.round((totalStreams / maxConcurrent) * 100),
      channelStreamCounts: Object.fromEntries(channelCounts),
      uniqueClients: this.clientSessions.size
    };
  }

  // Force cleanup specific client sessions
  cleanupClientSessions(clientIdentifier, reason = 'forced') {
    const clientSessions = this.clientSessions.get(clientIdentifier);
    if (clientSessions) {
      const sessionIds = Array.from(clientSessions.values());
      logger.stream('Cleaning up client sessions', { 
        clientIdentifier, 
        sessionCount: sessionIds.length, 
        reason 
      });
      
      sessionIds.forEach(sessionId => {
        this.cleanupStream(sessionId, reason);
      });
    }
  }

  // Force cleanup streams for a specific channel
  cleanupChannelStreams(streamId, reason = 'forced') {
    const channelStreams = this.channelStreams.get(streamId);
    if (channelStreams) {
      const sessionIds = Array.from(channelStreams);
      logger.stream('Cleaning up channel streams', { 
        streamId, 
        sessionCount: sessionIds.length, 
        reason 
      });
      
      sessionIds.forEach(sessionId => {
        this.cleanupStream(sessionId, reason);
      });
    }
  }

  // Enhanced proxy stream method with channel context
  async proxyStreamWithChannel(streamUrl, channel, stream, req, res) {
    try {
      logger.info('Stream request with channel context', {
        channelId: channel.id,
        channelName: channel.name,
        channelNumber: channel.number,
        streamUrl,
        clientIP: req.ip,
        userAgent: req.get('User-Agent'),
        timestamp: new Date().toISOString()
      });

      // Detect stream format to determine appropriate handling
      const detection = await this.detectStreamFormat(streamUrl);
      logger.stream('Detected stream format', { url: streamUrl, format: detection });

      // For HLS/DASH streams, we can redirect directly or proxy based on CORS
      if (detection.type === 'hls' || detection.type === 'dash') {
        return await this.proxyWebCompatibleStreamWithChannel(streamUrl, detection.type, channel, req, res);
      }

      // For other stream types, use FFmpeg transcoding to web-compatible format
      return await this.proxyTranscodedStreamWithChannel(streamUrl, detection.type, channel, req, res);

    } catch (error) {
      logger.error('Stream proxy error with channel context', { 
        channelId: channel.id,
        channelName: channel.name,
        channelNumber: channel.number,
        url: streamUrl, 
        clientIP: req.ip,
        error: error.message,
        timestamp: new Date().toISOString()
      });
      if (!res.headersSent) {
        res.status(500).json({ error: 'Stream proxy failed', details: error.message });
      }
    }
  }

  // Proxy stream specifically for Plex HDHomeRun compatibility (MPEG-TS output)
  async proxyPlexCompatibleStream(streamUrl, channel, stream, req, res) {
    try {
      // Debug logging to track where failures occur
      console.log('DEBUG: proxyPlexCompatibleStream called', { 
        streamUrl, 
        channelId: channel?.id, 
        channelName: channel?.name 
      });
      
      // CRITICAL: Detect Plex Web Client specifically
      const userAgent = req.get('User-Agent') || '';
      const clientIdentifier = req.headers['x-plex-client-identifier'] || '';
      const clientName = req.headers['x-plex-client-name'] || '';
      const product = req.headers['x-plex-product'] || '';
      
      // Check if this is a Plex Web Client (browser-based) request
      const isPlexWebClient = (
        product.toLowerCase().includes('plex web') ||
        clientName.toLowerCase().includes('chrome') ||
        clientName.toLowerCase().includes('firefox') ||
        clientName.toLowerCase().includes('safari') ||
        clientName.toLowerCase().includes('edge') ||
        (userAgent.includes('Chrome') && clientIdentifier) ||
        (userAgent.includes('Firefox') && clientIdentifier) ||
        (userAgent.includes('Safari') && clientIdentifier)
      );
      
      logger.info('Starting Plex-compatible stream', {
        channelId: channel.id,
        channelName: channel.name,
        channelNumber: channel.number,
        streamUrl,
        clientIP: req.ip,
        isPlexWebClient,
        clientName,
        product,
        userAgent: userAgent.substring(0, 100)
      });
      
      // If this is a Plex Web Client, use HLS transcoding instead of raw MPEG-TS
      if (isPlexWebClient) {
        logger.info('Detected Plex Web Client - using HLS transcoding for browser compatibility', {
          channelId: channel.id,
          clientName,
          product
        });
        
        // Web clients need HLS segments, not raw MPEG-TS
        // Use a specialized handler for web client streaming
        return await this.proxyPlexWebClientStream(streamUrl, channel, stream, req, res);
      }

      // Resolve redirects for the stream URL before passing to FFmpeg
      let finalStreamUrl = streamUrl;
      try {
        const axios = require('axios');
        logger.info('Resolving stream redirects', { channelId: channel.id, streamUrl });
        
        // Special handling for premiumpowers.net streams ( Sports, etc)
        if (streamUrl.includes('premiumpowers.net') || streamUrl.includes('line.premiumpowers')) {
          logger.info('Detected premiumpowers.net stream, using IPTV-specific headers and retry strategy', {
            channelId: channel.id,
            channelName: channel.name
          });
          
          // These streams require specific User-Agent and GET request to trigger redirect
          try {
            const response = await axios.get(streamUrl, {
              maxRedirects: 0, // Don't follow automatically, get redirect URL
              timeout: 10000,
              responseType: 'text',
              maxContentLength: 1000, // Very small to just get redirect
              validateStatus: function (status) {
                // Accept all status codes to handle redirects properly
                return true;
              },
              headers: {
                'User-Agent': 'IPTVSmarters/1.0', // Required for premiumpowers streams
                'Accept': '*/*',
                'Connection': 'keep-alive'
              }
            });
            
            // If we got a 302, the Location header should have the real URL
            if (response.status === 302 && response.headers.location) {
              finalStreamUrl = response.headers.location;
              logger.info('Got redirect from response', {
                channelId: channel.id,
                originalUrl: streamUrl,
                redirectUrl: finalStreamUrl
              });
            } else {
              logger.warn('No redirect found in response', {
                channelId: channel.id,
                status: response.status
              });
              // Use original URL
            }
            
          } catch (redirectError) {
            // Check if this is a redirect error with location header
            if (redirectError.response && redirectError.response.status === 302 && redirectError.response.headers.location) {
              finalStreamUrl = redirectError.response.headers.location;
              logger.info('Got redirect from error response', {
                channelId: channel.id,
                originalUrl: streamUrl,
                redirectUrl: finalStreamUrl,
                status: redirectError.response.status
              });
            } else {
              logger.warn('Failed to resolve premiumpowers redirect', {
                channelId: channel.id,
                error: redirectError.message,
                status: redirectError.response?.status,
                hasLocation: !!redirectError.response?.headers?.location
              });
              // Continue with original URL - don't fail the stream
            }
          }
          
          logger.info('Premiumpowers stream redirect resolved', {
            channelId: channel.id,
            originalUrl: streamUrl,
            finalUrl: finalStreamUrl,
            redirected: finalStreamUrl !== streamUrl
          });
        }
        // For mjh.nz streams, follow redirects properly with improved handling
        else if (streamUrl.includes('mjh.nz') || streamUrl.includes('i.mjh.nz')) {
          try {
            // Use HEAD request to get redirect without downloading content
            const response = await axios.head(streamUrl, {
              maxRedirects: 0, // Handle redirects manually
              timeout: 15000, // Increased timeout for slow responses
              validateStatus: function (status) {
                return status >= 200 && status < 400; // Accept all success and redirect codes
              },
              headers: {
                'User-Agent': 'Mozilla/5.0 (Windows NT 10.0; Win64; x64) AppleWebKit/537.36',
                'Accept': '*/*',
                'Accept-Encoding': 'gzip, deflate',
                'Connection': 'keep-alive'
              }
            });
            
            // Handle different redirect status codes
            if ([301, 302, 303, 307, 308].includes(response.status) && response.headers.location) {
              finalStreamUrl = response.headers.location;
              
              logger.info('mjh.nz redirect resolved successfully', {
                channelId: channel.id,
                originalUrl: streamUrl.substring(0, 50) + '...',
                finalUrl: finalStreamUrl.substring(0, 50) + '...',
                status: response.status,
                redirectType: response.status === 302 ? 'temporary' : 'permanent',
                isMjhStream: true
              });
            } else if (response.status === 200) {
              // Direct access without redirect - use original URL
              finalStreamUrl = streamUrl;
              logger.info('mjh.nz direct access (no redirect needed)', {
                channelId: channel.id,
                url: streamUrl.substring(0, 50) + '...',
                status: response.status
              });
            } else {
              logger.warn('mjh.nz unexpected response status', {
                channelId: channel.id,
                status: response.status,
                url: streamUrl.substring(0, 50) + '...'
              });
            }
          } catch (mjhError) {
            logger.warn('mjh.nz redirect failed, using original URL', {
              channelId: channel.id,
              error: mjhError.message,
              code: mjhError.code,
              url: streamUrl.substring(0, 50) + '...'
            });
            // Use original URL as fallback
            finalStreamUrl = streamUrl;
          }
        }
        // Handle beacon tracking URLs (generic detection) for Plex
        else if (this.isBeaconTrackingUrl(streamUrl)) {
          try {
            finalStreamUrl = await this.processBeaconUrl(streamUrl);
            logger.info('Processed beacon tracking URL for Plex stream', {
              channelId: channel.id,
              originalUrl: streamUrl,
              finalUrl: finalStreamUrl,
              beacon: true
            });
          } catch (beaconError) {
            logger.warn('Failed to process beacon URL, using original', {
              channelId: channel.id,
              error: beaconError.message
            });
          }
        }
        // Handle HLS playlists that may contain beacon segments for Plex
        else if (streamUrl.includes('.m3u8') && streamUrl.includes('amagi.tv')) {
          try {
            finalStreamUrl = await this.processPlaylistWithBeacons(streamUrl, null, channel.id);
            if (finalStreamUrl !== streamUrl) {
              logger.info('Processed HLS playlist with beacon segments for Plex stream', {
                channelId: channel.id,
                originalUrl: streamUrl,
                processedPlaylist: true
              });
            }
          } catch (playlistError) {
            logger.warn('Failed to process playlist with beacons for Plex, using original URL', {
              channelId: channel.id,
              error: playlistError.message.replace(/[?&]([^=]+)=[^&]*/g, '[REDACTED]')
            });
          }
        }
        // Special handling for generic IPTV M3U8 streams using AdvancedM3U8Resolver
        else if (streamUrl.includes('.m3u8')) {
          logger.info('Detected generic M3U8 stream, using AdvancedM3U8Resolver', {
            channelId: channel.id,
            streamUrl: streamUrl.substring(0, 50) + '...'
          });
          
          try {
            // Use AdvancedM3U8Resolver for complex HLS streams like TVNZ
            const requestUserAgent = req.get('User-Agent') || '';
            const hasConnectionLimits = stream?.connection_limits === 1 || stream?.connection_limits === true;
            
            const resolutionResult = await advancedM3U8Resolver.resolveM3U8Stream(streamUrl, {
              connectionLimits: hasConnectionLimits,
              userAgent: requestUserAgent,
              channelId: channel.id,
              enableKeepAlive: true
            });
            
            if (resolutionResult.success) {
              finalStreamUrl = resolutionResult.finalUrl;
              
              logger.info('AdvancedM3U8Resolver successfully resolved complex HLS stream', {
                channelId: channel.id,
                originalUrl: streamUrl.substring(0, 50) + '...',
                finalUrl: finalStreamUrl.substring(0, 50) + '...',
                resolutionTime: resolutionResult.resolutionTime,
                isMasterPlaylist: resolutionResult.analysis?.isMasterPlaylist,
                isMediaPlaylist: resolutionResult.analysis?.isMediaPlaylist,
                variantCount: resolutionResult.analysis?.variants?.length || 0,
                segmentCount: resolutionResult.analysis?.segments?.length || 0
              });
              
              // If this was a master playlist, we now have the best variant
              if (resolutionResult.analysis?.isMasterPlaylist && resolutionResult.analysis?.variants?.length > 0) {
                logger.info('Master playlist resolved to best quality variant', {
                  channelId: channel.id,
                  selectedBandwidth: resolutionResult.analysis.variants[0]?.bandwidth,
                  selectedResolution: resolutionResult.analysis.variants[0]?.resolution,
                  totalVariants: resolutionResult.analysis.variants.length
                });
              }
            } else {
              logger.warn('AdvancedM3U8Resolver failed, falling back to original URL', {
                channelId: channel.id,
                error: resolutionResult.error,
                fallbackUrl: resolutionResult.fallbackUrl
              });
              
              // Use fallback URL from resolver
              finalStreamUrl = resolutionResult.fallbackUrl || streamUrl;
            }
          } catch (m3u8Error) {
            logger.warn('AdvancedM3U8Resolver failed, trying fallback HEAD request', {
              channelId: channel.id,
              error: m3u8Error.message
            });
            
            // Fallback to original HEAD request method
            try {
              const headResponse = await axios.head(streamUrl, {
                maxRedirects: 5,
                timeout: 10000,
                headers: {
                  'User-Agent': 'VLC/3.0.20 LibVLC/3.0.20'
                }
              });
              finalStreamUrl = headResponse.request.responseURL || streamUrl;
              logger.info('Fallback HEAD request succeeded for M3U8 stream', {
                channelId: channel.id,
                finalUrl: finalStreamUrl.substring(0, 50) + '...'
              });
            } catch (headError) {
              logger.warn('Fallback HEAD request also failed, using original URL', {
                channelId: channel.id,
                error: headError.message
              });
            }
          }
        } else {
          // For other streams, use HEAD request
          const response = await axios.head(streamUrl, {
            maxRedirects: 5,
            timeout: 10000,
            headers: {
              'User-Agent': 'VLC/3.0.20 LibVLC/3.0.20'
            }
          });
          finalStreamUrl = response.request.responseURL || streamUrl;
        }
        
        logger.info('Stream URL resolution completed', {
          channelId: channel.id,
          originalUrl: streamUrl,
          finalUrl: finalStreamUrl,
          redirected: finalStreamUrl !== streamUrl
        });
      } catch (redirectError) {
        logger.warn('Failed to resolve stream redirect, using original URL', {
          channelId: channel.id,
          error: redirectError.message,
          originalUrl: streamUrl
        });
        // Continue with original URL if redirect resolution fails
      }

      console.log('DEBUG: Redirect resolution complete', { finalStreamUrl });
      
      // Pre-flight stream health check for problematic channels
      const channelNameLower = (channel.name || '').toLowerCase();
      const problematicChannels = ['', 'bein', ' sports', 'bt sport', 'dazn'];
      const isProblematicChannel = problematicChannels.some(name => channelNameLower.includes(name));
      
      if (isProblematicChannel) {
        logger.warn('Problematic channel detected, performing pre-flight check', {
          channelId: channel.id,
          channelName: channel.name,
          streamUrl: finalStreamUrl
        });
        
        // DISABLE pre-flight checks for now - they're being too aggressive
        // Let FFmpeg handle the stream validation instead
        logger.info('Skipping pre-flight checks - letting FFmpeg handle validation', {
          channelId: channel.id,
          channelName: channel.name
        });
      }
      
      // Set appropriate headers - will be updated after profile selection
      let responseHeaders = {
        'Content-Type': 'video/mp2t',                 // Default MPEG-TS MIME type
        'Access-Control-Allow-Origin': '*',
        'Access-Control-Allow-Headers': 'Range, Content-Type, Authorization',
        'Access-Control-Expose-Headers': 'Content-Range, Content-Length, Accept-Ranges',
        'Cache-Control': 'no-cache, no-store, must-revalidate',
        'Accept-Ranges': 'none',                      // Disable range requests for live streams
        'Connection': 'keep-alive'                    // Keep connection alive for continuous streaming
        // NO Transfer-Encoding header - HDHomeRun doesn't use chunked encoding
        // NO Content-Length header - unknown length for live streams
      };

      // Get FFmpeg arguments from settings
      const settingsService = require('./settingsService');
      const settings = await settingsService.getSettings();
      
      // Check if stream requires transcoding (forceTranscode setting)
      let forceTranscode = false;
      if (stream && stream.protocol_options) {
        try {
          const protocolOptions = typeof stream.protocol_options === 'string' 
            ? JSON.parse(stream.protocol_options) 
            : stream.protocol_options;
          forceTranscode = protocolOptions.forceTranscode === true;
        } catch (error) {
          logger.warn('Failed to parse protocol_options for forceTranscode check', { 
            streamId: stream?.id,
            error: error.message 
          });
        }
      }

      logger.info('Plex stream transcoding decision', {
        channelId: channel.id,
        streamId: stream?.id,
        streamName: stream?.name,
        forceTranscode,
        transcodeMode: forceTranscode ? 'H.264/AAC' : 'codec_copy'
      });

      // Analyze client capabilities for browser-specific transcoding
      const browserTranscodingFix = require('../utils/browserTranscodingFix');
      const clientCapabilities = browserTranscodingFix.analyzeClientCapabilities(req);
      const isAndroidTV = clientCapabilities.isAndroidTV;
      
      // Track stream duration for Android TV reset logic
      const streamDurationTracker = new Map();
      
      // Check if we need browser-specific transcoding profile
      const browserTranscodeProfile = browserTranscodingFix.selectBrowserTranscodeProfile(clientCapabilities, stream);
      
      // Log browser transcoding decision
      if (browserTranscodeProfile) {
        browserTranscodingFix.logBrowserTranscodeDecision(clientCapabilities, browserTranscodeProfile, stream);
      }
      
      // Get configurable FFmpeg command line - prioritize browser profiles
      let ffmpegCommand;
      
      // BROWSER TRANSCODING FIX: Use browser-specific profiles when needed
      if (browserTranscodeProfile) {
        const browserConfig = browserTranscodingFix.getBrowserTranscodeOptions(browserTranscodeProfile);
        ffmpegCommand = browserConfig.ffmpeg_options.join(' ') + ' -i [URL] pipe:1';
        
        logger.info('Using browser-specific transcoding profile', {
          profile: browserTranscodeProfile,
          clientName: clientCapabilities.clientName,
          isBrowser: clientCapabilities.isBrowser,
          forcesTranscoding: clientCapabilities.forcesTranscoding
        });
        
        // Update headers based on browser profile container
        if (browserConfig.container === 'mp4') {
          responseHeaders['Content-Type'] = 'video/mp4';
        } else if (browserConfig.container === 'mpegts') {
          responseHeaders['Content-Type'] = 'video/mp2t';
        }
      } else if (forceTranscode) {
        // Use high quality transcoding when re-encoding is required
        if (isAndroidTV) {
          // Android TV specific high quality transcoding
          const profile = ffmpegProfiles.transcodingHighQuality;
          const profileArgs = profile.args.join(' ');
          ffmpegCommand = settings?.plexlive?.transcoding?.androidtv?.transcodingArgs ||
                         settings?.plexlive?.transcoding?.mpegts?.transcodingArgs || 
                         config.plexlive?.transcoding?.mpegts?.transcodingArgs ||
                         profileArgs;
          
          logger.info('Using high quality transcoding for Android TV', { 
            clientIP: req.ip,
            profile: profile.name
          });
        } else {
          // Standard high quality transcoding
          const profile = ffmpegProfiles.transcodingHighQuality;
          const profileArgs = profile.args.join(' ');
          ffmpegCommand = settings?.plexlive?.transcoding?.mpegts?.transcodingArgs || 
                         config.plexlive?.transcoding?.mpegts?.transcodingArgs ||
                         profileArgs;
        }
      } else {
        // Use quality-preserving profiles for streams that don't need transcoding
        if (isAndroidTV) {
          // Android TV specific - use stream-type-aware optimized profile
          const streamFormat = await this.detectStreamFormat(finalStreamUrl);
          const profile = ffmpegProfiles.selectProfile(userAgent, finalStreamUrl, streamFormat?.type);
          const profileArgs = profile.args.join(' ');
          ffmpegCommand = settings?.plexlive?.transcoding?.androidtv?.ffmpegArgs ||
                         config.plexlive?.transcoding?.androidtv?.ffmpegArgs ||
                         profileArgs;
          
          logger.info('Using stream-type-optimized profile for Android TV', { 
            clientIP: req.ip,
            profile: profile.name,
            description: profile.description,
            streamType: streamFormat?.type,
            url: finalStreamUrl.substring(0, 50) + '...'
          });
        } else {
          // Use stream-type-specific optimized profiles
          const streamFormat = await this.detectStreamFormat(finalStreamUrl);
          const profile = ffmpegProfiles.getStreamTypeProfile(finalStreamUrl, streamFormat?.type);
          const profileArgs = profile.args.join(' ');
          ffmpegCommand = settings?.plexlive?.transcoding?.mpegts?.ffmpegArgs || 
                         config.plexlive?.transcoding?.mpegts?.ffmpegArgs ||
                         profileArgs;
          
          logger.info('Using stream-type-optimized profile', { 
            clientIP: req.ip,
            profile: profile.name,
            description: profile.description,
            streamType: streamFormat?.type,
            url: finalStreamUrl.substring(0, 50) + '...'
          });
        }
      }
      
      // Replace [URL] placeholder with actual stream URL
      ffmpegCommand = ffmpegCommand.replace('[URL]', finalStreamUrl);
      
<<<<<<< HEAD
      // Add HLS-specific arguments if needed
      if (finalStreamUrl.includes('.m3u8')) {
        let hlsArgs = settings?.plexlive?.transcoding?.mpegts?.hlsProtocolArgs || 
                     config.plexlive?.transcoding?.mpegts?.hlsProtocolArgs ||
                     '-allowed_extensions ALL -protocol_whitelist file,http,https,tcp,tls,pipe,crypto';
        
        // For redirected streams (like ), add additional HLS options for better compatibility
        if (finalStreamUrl !== streamUrl) {
          hlsArgs += ' -http_seekable 0 -multiple_requests 1 -http_persistent 0';
          
          logger.info('Added HLS compatibility options for redirected stream', {
            channelId: channel.id,
            originalUrl: streamUrl,
            finalUrl: finalStreamUrl
          });
        }
        
        // Insert HLS args BEFORE the input URL for proper protocol handling
        ffmpegCommand = ffmpegCommand.replace('-i ' + finalStreamUrl, hlsArgs + ' -i ' + finalStreamUrl);
=======
      // Log special handling for connection limits
      const hasConnectionLimits = stream?.connection_limits === 1 || stream?.connection_limits === true;
      if (hasConnectionLimits && finalStreamUrl.includes('.m3u8')) {
        logger.info('Using optimized M3U8 profile for connection-limited stream', {
          channelId: channel.id,
          streamName: stream?.name,
          connectionLimits: hasConnectionLimits,
          originalUrl: streamUrl.substring(0, 50) + '...',
          finalUrl: finalStreamUrl.substring(0, 50) + '...'
        });
>>>>>>> 624eba21
      }
      
      // Parse command line into arguments array, but handle special characters in URLs
      let args = ffmpegCommand.split(' ').filter(arg => arg.trim() !== '');
      
      // Enhanced encoding integration for unreliable streams
      try {
        // Only apply enhanced encoding if stream object exists and has properties
        if (stream && (stream.enhanced_encoding || channel?.number === 505)) {
          const { getStreamConfiguration } = require('../utils/enhancedEncoding');
          const streamConfig = getStreamConfiguration(stream, channel);
          
          // Check if enhanced encoding should be applied
          if (streamConfig.encoding_profile !== 'standard-reliability') {
            logger.info('Applying enhanced encoding for unreliable stream', {
              channelId: channel.id,
              channelNumber: channel.number,
              channelName: channel.name,
              profile: streamConfig.encoding_profile,
              description: streamConfig.profile_description,
              antiLoop: streamConfig.encoding_profile === 'anti-loop'
            });
            
            // CRITICAL FIX: Check for HLS streams before applying emergency override
            const isHLSStream = finalStreamUrl.includes('.m3u8');
            
            // For anti-loop or emergency profiles, completely replace args to prevent conflicts
            // BUT preserve HLS handling for complex streams like TVNZ
            if ((streamConfig.encoding_profile === 'anti-loop' || 
                streamConfig.encoding_profile === 'emergency-safe' || 
                streamConfig.encoding_profile === 'ultra-minimal') && !isHLSStream) {
              args = streamConfig.ffmpeg_options.concat(['-i', finalStreamUrl, 'pipe:1']);
              logger.error('Applied EMERGENCY FFmpeg configuration for H.264 safety', {
                channelId: channel.id,
                channelNumber: channel.number,
                profile: streamConfig.encoding_profile,
                argCount: args.length
              });
            } else {
              // For other profiles OR HLS streams, use enhanced encoding args but ensure proper output
              args = streamConfig.ffmpeg_options.concat(['-i', finalStreamUrl, '-f', 'mpegts', 'pipe:1']);
              
              if (isHLSStream) {
                logger.info('Applied enhanced encoding FFmpeg configuration for HLS stream', {
                  channelId: channel.id,
                  channelNumber: channel.number,
                  profile: streamConfig.encoding_profile,
                  argCount: args.length,
                  emergencyOverrideBypassed: streamConfig.encoding_profile === 'emergency-safe'
                });
              } else {
                logger.info('Applied enhanced encoding FFmpeg configuration', {
                  channelId: channel.id,
                  channelNumber: channel.number,
                  profile: streamConfig.encoding_profile,
                  argCount: args.length
                });
              }
            }
          }
        }
      } catch (enhancedEncodingError) {
        logger.error('Enhanced encoding configuration failed', {
          channelId: channel.id,
          channelNumber: channel.number,
          error: enhancedEncodingError.message,
          stack: enhancedEncodingError.stack,
          streamUrl: finalStreamUrl,
          streamName: stream?.name
        });
        // Continue with standard args
      }
      
      // BROWSER TRANSCODING FIX: Apply browser-specific H.264 optimizations to existing FFmpeg args
      if (clientCapabilities.isBrowser && !browserTranscodeProfile) {
        args = browserTranscodingFix.optimizeForBrowserTranscoding(args, clientCapabilities);
        logger.info('Applied browser H.264 optimizations to existing FFmpeg configuration', {
          channelId: channel.id,
          clientName: clientCapabilities.clientName,
          originalArgCount: args.length
        });
      }
      
      // Replace the URL in the args with the final URL (which may contain special characters)
      const urlArgIndex = args.findIndex(arg => arg === streamUrl || arg === finalStreamUrl);
      if (urlArgIndex !== -1) {
        args[urlArgIndex] = finalStreamUrl;
        logger.info('Replaced URL in FFmpeg args', {
          channelId: channel.id,
          originalUrl: streamUrl,
          finalUrl: finalStreamUrl,
          urlArgIndex
        });
      }

      // Special FFmpeg configuration for premiumpowers.net streams or redirected URLs
      if (streamUrl.includes('premiumpowers') || finalStreamUrl.includes('85.92.112') || finalStreamUrl.includes('premiumpowers')) {
        // Find the -i flag position
        const inputFlagIndex = args.findIndex(arg => arg === '-i');
        if (inputFlagIndex > 0) {
          // Remove any existing reconnect parameters to avoid duplication
          const reconnectParams = ['-reconnect', '-reconnect_at_eof', '-reconnect_streamed', '-reconnect_delay_max', '-user_agent'];
          let i = 0;
          while (i < args.length) {
            if (reconnectParams.includes(args[i])) {
              // Remove parameter and its value
              if (i + 1 < args.length && !args[i + 1].startsWith('-')) {
                args.splice(i, 2);
              } else {
                args.splice(i, 1);
              }
            } else {
              i++;
            }
          }
          
          // Find the -i flag again after cleanup
          const newInputFlagIndex = args.findIndex(arg => arg === '-i');
          
          // Add optimized IPTV parameters before -i flag
          if (newInputFlagIndex > 0) {
            args.splice(newInputFlagIndex, 0,
              '-user_agent', 'VLC/3.0.20 LibVLC/3.0.20',  // Use VLC User-Agent since it works
              '-headers', 'Accept: */*\r\nConnection: keep-alive\r\n',
              '-reconnect', '1',
              '-reconnect_at_eof', '1',
              '-reconnect_streamed', '1',
              '-reconnect_delay_max', '5',
              '-timeout', '10000000',  // 10 seconds timeout
              '-analyzeduration', '10000000',  // Analyze for 10 seconds
              '-probesize', '10000000'  // Probe 10MB
            );
            logger.info('Added enhanced IPTV optimizations for premiumpowers stream', {
              channelId: channel.id,
              channelName: channel.name,
              finalUrl: finalStreamUrl,
              userAgent: 'VLC/3.0.20 LibVLC/3.0.20'
            });
          }
        } else {
          // Fallback: add at the beginning
          args.unshift(
            '-user_agent', 'VLC/3.0.20 LibVLC/3.0.20',
            '-headers', 'Accept: */*\r\nConnection: keep-alive\r\n'
          );
          logger.info('Added IPTV User-Agent at start of command', {
            channelId: channel.id,
            channelName: channel.name,
            finalUrl: finalStreamUrl
          });
        }
      }

      // Pre-validate stream for IPTV providers before starting FFmpeg
      if (streamUrl.includes('premiumpowers') || streamUrl.includes('line.')) {
        logger.info('Pre-validating IPTV provider stream', {
          channelId: channel.id,
          channelName: channel.name,
          streamUrl: finalStreamUrl
        });
        
        // Quick validation using FFprobe or curl
        try {
          const axios = require('axios');
          const validateResponse = await axios.head(finalStreamUrl, {
            timeout: 5000,
            maxRedirects: 5,
            headers: {
              'User-Agent': 'VLC/3.0.20 LibVLC/3.0.20',
              'Accept': '*/*'
            },
            validateStatus: (status) => status < 500 // Accept any non-5xx status
          });
          
          logger.info('Stream pre-validation result', {
            channelId: channel.id,
            status: validateResponse.status,
            contentType: validateResponse.headers['content-type'],
            contentLength: validateResponse.headers['content-length']
          });
          
          // Check if we got an error response
          if (validateResponse.status >= 400) {
            logger.error('Stream validation failed with HTTP error', {
              channelId: channel.id,
              channelName: channel.name,
              status: validateResponse.status,
              streamUrl: finalStreamUrl
            });
            
            // Send empty MPEG-TS response to Plex
            if (!res.headersSent) {
              res.set({
                'Content-Type': 'video/mp2t',
                'Cache-Control': 'no-cache'
              });
              const emptyTsPacket = Buffer.from([
                0x47, 0x40, 0x00, 0x10,
                0x00, 0x00, 0x01, 0xE0,
                ...Array(180).fill(0xFF)
              ]);
              res.write(emptyTsPacket);
              return res.end();
            }
          }
        } catch (validateError) {
          logger.warn('Stream pre-validation error (continuing anyway)', {
            channelId: channel.id,
            error: validateError.message
          });
          // Continue anyway - FFmpeg might still be able to handle it
        }
      }
      
      // Log the exact command being executed
      logger.info('Executing FFmpeg command', {
        channelId: channel.id,
        command: `${config.streams.ffmpegPath} ${args.join(' ')}`,
        finalStreamUrl,
        clientIP: req.ip
      });

      console.log('DEBUG: Starting FFmpeg with args', { 
        ffmpegPath: config.streams.ffmpegPath, 
        args: args.slice(0, 5), // Show first few args
        finalStreamUrl: finalStreamUrl
      });

      logger.info('About to spawn FFmpeg process', {
        channelId: channel.id,
        ffmpegPath: config.streams.ffmpegPath,
        argsCount: args.length
      });
      
      // Set dynamic response headers based on profile selection
      res.set(responseHeaders);
      
      const ffmpegProcess = spawn(config.streams.ffmpegPath, args);
      
      logger.info('FFmpeg process spawned', {
        channelId: channel.id,
        pid: ffmpegProcess.pid
      });
      
      if (!ffmpegProcess.pid) {
        console.log('DEBUG: FFmpeg failed to start');
        throw new Error('Failed to start FFmpeg MPEG-TS transcoding process');
      }

      console.log('DEBUG: FFmpeg started successfully', { pid: ffmpegProcess.pid });

      logger.info('FFmpeg MPEG-TS process started', { 
        channelId: channel.id,
        pid: ffmpegProcess.pid,
        clientIP: req.ip
      });

      // CRITICAL PRODUCTION FIX: Add startup timeout to prevent hanging
      let streamStarted = false;
      
      // Adjust timeout based on stream type - TVNZ and complex M3U8 streams need more time
      const isTVNZStream = finalStreamUrl.includes('i.mjh.nz') || finalStreamUrl.includes('cloudfront.net');
      const isComplexM3U8 = finalStreamUrl.includes('.m3u8') && (
        finalStreamUrl.includes('cloudfront') || 
        finalStreamUrl.includes('mediapackage') ||
        finalStreamUrl.includes('master.m3u8')
      );
      
      const startupTimeoutMs = isTVNZStream || isComplexM3U8 ? 30000 : 15000; // 30s for complex streams, 15s for others
      
      const startupTimeout = setTimeout(() => {
        if (!streamStarted) {
          logger.error('FFmpeg startup timeout - process may be hanging', {
            channelId: channel.id,
            pid: ffmpegProcess.pid,
            streamUrl: finalStreamUrl.substring(0, 100) + '...',
            timeoutMs: startupTimeoutMs,
            isTVNZStream,
            isComplexM3U8
          });
          
          // Kill the hanging process
          if (ffmpegProcess && ffmpegProcess.pid) {
            ffmpegProcess.kill('SIGKILL');
          }
          
          // Send error response if headers not sent
          if (!res.headersSent && res.writable) {
            res.status(503).set({
              'Content-Type': 'text/plain',
              'X-PlexBridge-Error': 'Stream startup timeout'
            }).send('Stream startup timeout');
          }
        }
      }, startupTimeoutMs);

      // ===== ADD SESSION TRACKING FOR PLEX STREAMS =====
      const streamSessionManager = require('./streamSessionManager');
      const sessionClientIdentifier = this.generateClientIdentifier(req);
      
      // Check for existing session to prevent duplicates
      const existingSession = streamSessionManager.getActiveSessionByClientAndStream(sessionClientIdentifier, channel.id);
      
      logger.info('Plex duplicate session check', {
        clientIdentifier: sessionClientIdentifier,
        channelId: channel.id,
        existingSession: existingSession ? existingSession.sessionId : 'none',
        userAgent: req.get('User-Agent'),
        clientIP: req.ip
      });
      
      let sessionId;
      if (existingSession) {
        logger.info('Found existing Plex session - ending it to prevent duplicates', {
          existingSessionId: existingSession.sessionId,
          channelId: channel.id,
          clientIdentifier: sessionClientIdentifier
        });
        
        // End the existing session and create a new one (Plex likely reconnected)
        await streamSessionManager.endSession(existingSession.sessionId, 'plex_reconnect');
      }
      
      sessionId = `plex_${channel.id}_${sessionClientIdentifier}_${Date.now()}`;
      
      // Create session info for tracking
      const streamInfo = {
        streamId: channel.id,
        sessionId,
        process: ffmpegProcess,
        startTime: Date.now(),
        clientIP: req.ip,
        userAgent: req.get('User-Agent'),
        clientIdentifier: sessionClientIdentifier,
        url: finalStreamUrl,
        type: forceTranscode ? 'plex-mpegts-transcode' : 'plex-mpegts',
        channelName: channel.name,
        channelNumber: channel.number,
        isUnique: true,
        isPlexStream: true,
        transcoded: forceTranscode
      };
      
      // Store in active streams for dashboard tracking
      this.activeStreams.set(sessionId, streamInfo);
      
      // For Android TV clients, set up automatic stream reset to prevent EOF crashes
      if (isAndroidTV) {
        const resetInterval = settings?.plexlive?.transcoding?.mpegts?.androidtv?.resetInterval ||
                             config.plexlive?.transcoding?.mpegts?.androidtv?.resetInterval ||
                             ANDROID_TV_CONFIG.RESET_INTERVAL;
        
        streamInfo.androidTVResetTimer = setTimeout(() => {
          logger.info('Android TV stream reset triggered to prevent EOF crash', {
            sessionId,
            channelId: channel.id,
            channelName: channel.name,
            resetInterval,
            streamDuration: Date.now() - streamInfo.startTime
          });
          
          // Gracefully restart the FFmpeg process
          this.restartStreamForAndroidTV(sessionId, channel, stream, finalStreamUrl, req, res);
        }, resetInterval * 1000);
        
        logger.info('Android TV stream reset timer set', {
          sessionId,
          resetInterval,
          channelId: channel.id
        });
      }
      
      // Track channel streams
      if (!this.channelStreams.has(channel.id)) {
        this.channelStreams.set(channel.id, new Set());
      }
      this.channelStreams.get(channel.id).add(sessionId);
      
      // Track client sessions
      if (!this.clientSessions.has(sessionClientIdentifier)) {
        this.clientSessions.set(sessionClientIdentifier, new Map());
      }
      this.clientSessions.get(sessionClientIdentifier).set(channel.id, sessionId);

      // Get actual stream ID from streams table for foreign key constraint
      const database = require('./database');
      let actualStreamId = channel.id; // fallback to channel ID
      try {
        const streamRecord = await database.get('SELECT id FROM streams WHERE channel_id = ?', [channel.id]);
        if (streamRecord) {
          actualStreamId = streamRecord.id;
        }
      } catch (streamError) {
        logger.warn('Could not find stream record for channel', {
          channelId: channel.id,
          error: streamError.message
        });
      }

      // Start enhanced session tracking
      try {
        // Extract Plex headers securely
        const plexHeaders = streamSessionManager.extractPlexHeaders(req);
        
        await streamSessionManager.startSession({
          sessionId,
          streamId: actualStreamId,
          clientIP: req.ip,
          userAgent: req.get('User-Agent'),
          clientIdentifier: sessionClientIdentifier,
          channelName: channel.name,
          channelNumber: channel.number,
          streamUrl: finalStreamUrl,
          streamType: forceTranscode ? 'plex-mpegts-transcode' : 'plex-mpegts',
          ...plexHeaders // Spread sanitized Plex headers
        });
      } catch (sessionError) {
        logger.warn('Failed to start enhanced session tracking for Plex stream', {
          sessionId,
          error: sessionError.message
        });
      }

      // Track stream statistics with detailed bandwidth monitoring
      this.streamStats.set(sessionId, {
        bytesTransferred: 0,
        startTime: Date.now(),
        lastUpdateTime: Date.now(),
        errors: 0,
        bandwidthSamples: [],
        avgBitrate: 0,
        peakBitrate: 0,
        currentBitrate: 0
      });

      // Handle process events with session cleanup
      ffmpegProcess.on('error', (error) => {
        const stats = this.streamStats.get(sessionId);
        if (stats) {
          stats.errors++;
          
          // Update enhanced session tracking with error
          streamSessionManager.updateSessionMetrics(sessionId, {
            errorIncrement: 1
          });
        }
        
        logger.error('FFmpeg MPEG-TS process error', { 
          channelId: channel.id,
          sessionId,
          error: error.message 
        });
        
        // Clean up session
        this.cleanupStream(sessionId, 'ffmpeg_error');
        
        // Send proper MPEG-TS error response to Plex (never HTML)
        if (!res.headersSent) {
          res.set({
            'Content-Type': 'video/mp2t',
            'Cache-Control': 'no-cache',
            'Connection': 'close'
          });
          
          // For transcoded streams that fail, send HDHomeRun-style 503 with proper headers
          if (forceTranscode) {
            logger.error('Transcoded stream failed - using HDHomeRun error format', {
              channelId: channel.id,
              sessionId
            });
            res.status(503).set({
              'X-HDHomeRun-Error': '807', // No Video Data
              'Content-Type': 'text/plain'
            }).send('No Video Data');
          } else {
            // For copy streams, send minimal valid MPEG-TS packet then end
            const emptyTsPacket = Buffer.from([
              0x47, 0x40, 0x00, 0x10,
              0x00, 0x00, 0x01, 0xE0,
              ...Array(180).fill(0xFF)
            ]);
            res.write(emptyTsPacket);
            res.end();
          }
        }
      });

      ffmpegProcess.on('close', (code) => {
        logger.info('FFmpeg MPEG-TS process closed', { 
          channelId: channel.id,
          sessionId,
          exitCode: code 
        });
        
        // Clean up session
        this.cleanupStream(sessionId, 'process_closed');
      });

      ffmpegProcess.stderr.on('data', async (data) => {
        const errorOutput = data.toString();
        const stats = this.streamStats.get(sessionId);
        if (stats) {
          stats.errors++;
          
          // Update enhanced session tracking with error
          streamSessionManager.updateSessionMetrics(sessionId, {
            errorIncrement: 1
          });
        }
        
        // Check for enhanced encoding specific errors
        const isEnhancedEncodingError = errorOutput.includes('no frame!') ||
                                      errorOutput.includes('non-existing PPS') ||
                                      errorOutput.includes('decode_slice_header error') ||
                                      errorOutput.includes('mmco: unref short failure');
        
        // Log all stderr output but don't kill processes aggressively
        // Let FFmpeg try to recover from transient errors
        const logLevel = isEnhancedEncodingError ? 'error' : 'info';
        logger[logLevel]('FFmpeg MPEG-TS stderr', { 
          channelId: channel.id,
          sessionId,
          isEnhancedEncoding: stream?.enhanced_encoding || false,
          encodingProfile: stream?.enhanced_encoding_profile,
<<<<<<< HEAD
=======
          streamUrl: (stream?.connection_limits === 1 || stream?.connection_limits === true) ? 'connection_limits_enabled' : 'standard_stream',
>>>>>>> 624eba21
          output: errorOutput.trim(),
          isEnhancedEncodingError 
        });
        
        // Categorize errors into different types for better handling
        const upstreamReliabilityErrors = [
          'Connection timed out',
          'Connection reset',
          'Temporary failure in name resolution',
          'Network is unreachable',
          'No route to host',
          'Server returned 502', // Bad Gateway
          'Server returned 503', // Service Unavailable
          'Server returned 504', // Gateway Timeout
          'recv failed',
          'End of file',
          'HTTP error 502',
          'HTTP error 503', 
          'HTTP error 504',
          'Connection lost'
        ];

        const permanentErrors = [
          'No such file or directory',
          'Protocol not found',
          'Invalid argument',
          'Server returned 400', // Bad Request
          'Server returned 404', // Not Found
          'HTTP error 400',
          'HTTP error 404',
          'moov atom not found',
          'Invalid NAL unit size',
          'Could not find codec parameters',
          'Operation not permitted',
          'no frame!',                    // H.264 encoding error
          'non-existing PPS',             // H.264 parameter set error
          'decode_slice_header error',    // H.264 decode error
          'mmco: unref short failure'     // H.264 memory management error
        ];
        
        const authErrors = [
          'Server returned 401', // Unauthorized
          'Server returned 403', // Forbidden
          'HTTP error 401',
          'HTTP error 403',
          'Unauthorized',
          'Forbidden'
        ];
        
        const hasUpstreamIssue = upstreamReliabilityErrors.some(err => errorOutput.includes(err));
        const hasFatalError = permanentErrors.some(err => errorOutput.includes(err));
        const hasAuthError = authErrors.some(err => errorOutput.includes(err));
        
        // Handle upstream reliability issues differently from permanent failures
        if (hasUpstreamIssue) {
          logger.warn('Upstream reliability issue detected - FFmpeg will attempt reconnection', {
            channelId: channel.id,
            channelName: channel.name,
            sessionId,
            streamUrl: finalStreamUrl,
            error: errorOutput.trim(),
            upstreamIssue: true
          });
          
          // Don't kill the process - let FFmpeg's reconnect logic handle it
          // Just log for monitoring purposes
          
        } else if (hasFatalError) {
          logger.error('FFmpeg fatal error detected', {
            channelId: channel.id,
            channelName: channel.name,
            sessionId,
            streamUrl: finalStreamUrl,
            error: errorOutput.trim(),
            isAuthError: hasAuthError,
            permanentFailure: true
          });
          
          // Kill the FFmpeg process only for permanent failures
          if (ffmpegProcess && !ffmpegProcess.killed) {
            ffmpegProcess.kill('SIGTERM');
          }
          
          // Send proper MPEG-TS error response to Plex (never HTML)
          if (!res.headersSent) {
            res.set({
              'Content-Type': 'video/mp2t',
              'Cache-Control': 'no-cache',
              'Connection': 'close'
            });
            
            // For transcoded streams that fail, send HDHomeRun-style error
            if (forceTranscode) {
              logger.error('Transcoded stream fatal error - using HDHomeRun error format', {
                channelId: channel.id,
                sessionId,
                error: errorOutput.trim()
              });
              res.status(503).set({
                'X-HDHomeRun-Error': '807', // No Video Data
                'Content-Type': 'text/plain'
              }).send('No Video Data');
            } else {
              // For copy streams, send minimal valid MPEG-TS packet then end
              const emptyTsPacket = Buffer.from([
                0x47, 0x40, 0x00, 0x10, // TS header with payload start
                0x00, 0x00, 0x01, 0xE0, // PES header start
                ...Array(180).fill(0xFF) // Padding
              ]);
              res.write(emptyTsPacket);
              res.end();
            }
          }
        }
      });

      // Clean up on client disconnect with session cleanup
      req.on('close', () => {
        logger.info('Plex client disconnected', { 
          sessionId,
          channelId: channel.id
        });
        
        // Clean up session (this will also kill the process)
        this.cleanupStream(sessionId, 'client_disconnect');
      });

      // Set stream timeout with session cleanup
      const streamTimeout = config.plexlive?.streaming?.streamTimeout || 30000;
      const timeoutId = setTimeout(() => {
        logger.stream('Plex stream timeout reached', { sessionId, timeout: streamTimeout });
        this.cleanupStream(sessionId, 'timeout');
      }, streamTimeout);
      this.streamTimeouts.set(sessionId, timeoutId);

      // Reset timeout on data transfer (keep-alive)
      ffmpegProcess.stdout.on('data', () => {
        this.resetStreamTimeout(sessionId, streamTimeout);
      });

      // Store in cache for session tracking
      try {
        const cacheService = require('./cacheService');
        cacheService.addStreamSession(sessionId, channel.id, {
          ip: req.ip,
          userAgent: req.get('User-Agent')
        });
      } catch (cacheError) {
        logger.warn('Cache service not available for session tracking', {
          sessionId,
          error: cacheError.message
        });
      }

      // Emit Socket.IO event for real-time dashboard updates
      if (global.io) {
        const streamEventData = {
          sessionId,
          streamId: channel.id,
          channelName: channel.name,
          channelNumber: channel.number,
          clientIP: req.ip,
          userAgent: req.get('User-Agent'),
          clientIdentifier: sessionClientIdentifier,
          streamUrl: finalStreamUrl,
          streamType: 'plex-mpegts',
          startTime: Date.now(),
          isPlexStream: true
        };
        
        global.io.emit('stream:started', streamEventData);
        logger.stream('Emitted Plex stream:started event', { sessionId });
      }
      
      logger.stream('Plex MPEG-TS stream proxy created successfully', { sessionId, channelId: channel.id });

      // CRITICAL FIX: Validate response stream before piping
      if (!this.validateResponseStream(res, sessionId)) {
        logger.error('Response stream is invalid, cleaning up FFmpeg process', { sessionId });
        ffmpegProcess.kill('SIGTERM');
        this.cleanupStream(sessionId, 'response_invalid');
        return;
      }

      // CRITICAL PRODUCTION FIX: Use direct piping without buffering to prevent hanging
      // This ensures immediate streaming for Plex compatibility
      ffmpegProcess.stdout.pipe(res, { end: false });
      
      // Handle FFmpeg output events for proper cleanup
      ffmpegProcess.stdout.on('end', () => {
        if (!res.headersSent && res.writable) {
          res.end();
        }
      });
      
      ffmpegProcess.stdout.on('error', (error) => {
        logger.error('FFmpeg stdout error', {
          sessionId,
          channelId: channel.id,
          error: error.message
        });
        if (!res.headersSent && res.writable) {
          res.end();
        }
      });
      
      // Handle FFmpeg stdout with bandwidth tracking
      ffmpegProcess.stdout.on('data', (chunk) => {
        // CRITICAL: Clear startup timeout when first data arrives
        if (!streamStarted) {
          streamStarted = true;
          clearTimeout(startupTimeout);
          logger.info('FFmpeg stream startup successful', {
            channelId: channel.id,
            sessionId,
            firstChunkSize: chunk.length
          });
        }
        
        const stats = this.streamStats.get(sessionId);
        if (stats) {
          const now = Date.now();
          const deltaTime = now - stats.lastUpdateTime;
          const deltaBytes = chunk.length;
          
          // Update byte counter
          stats.bytesTransferred += deltaBytes;
          stats.lastUpdateTime = now;
          
          // Calculate bitrate if we have enough time elapsed (avoid division by zero)
          if (deltaTime > 100) { // More than 100ms
            const currentBitrate = Math.round((deltaBytes * 8) / (deltaTime / 1000)); // bits per second
            stats.currentBitrate = currentBitrate;
            
            // Update peak bitrate
            if (currentBitrate > stats.peakBitrate) {
              stats.peakBitrate = currentBitrate;
            }
            
            // Maintain recent samples for average calculation
            stats.bandwidthSamples.push({ timestamp: now, bitrate: currentBitrate });
            if (stats.bandwidthSamples.length > 30) {
              stats.bandwidthSamples.shift(); // Keep only recent 30 samples
            }
            
            // Calculate average bitrate
            if (stats.bandwidthSamples.length > 0) {
              const totalBitrate = stats.bandwidthSamples.reduce((sum, sample) => sum + sample.bitrate, 0);
              stats.avgBitrate = Math.round(totalBitrate / stats.bandwidthSamples.length);
            }

            // Update enhanced session tracking
            streamSessionManager.updateSessionMetrics(sessionId, {
              bytesTransferred: stats.bytesTransferred,
              currentBitrate: stats.currentBitrate
            });
          }
        }
      });

    } catch (error) {
      logger.error('Plex-compatible stream proxy error', { 
        channelId: channel.id,
        url: streamUrl, 
        error: error.message,
        stack: error.stack 
      });
      if (!res.headersSent) {
        // Send 503 with no body for Plex compatibility
        res.status(503).end();
      }
    }
  }

  // Special handler for Plex Web Client (browser-based) streaming
  async proxyPlexWebClientStream(streamUrl, channel, stream, req, res) {
    try {
      const sessionId = `plex_web_${channel.id}_${Date.now()}`;
      const clientIdentifier = req.headers['x-plex-client-identifier'] || `web_${req.ip}`;
      
      logger.info('Starting Plex Web Client HLS stream', {
        channelId: channel.id,
        channelName: channel.name,
        channelNumber: channel.number,
        streamUrl,
        sessionId,
        clientIP: req.ip
      });

      // Resolve redirects and handle beacon URLs first
      let finalStreamUrl = streamUrl;
      try {
        const axios = require('axios');
        
        // Handle traditional redirects (mjh.nz, etc.)
        if (streamUrl.includes('mjh.nz') || streamUrl.includes('')) {
          const response = await axios.head(streamUrl, {
            maxRedirects: 0,
            timeout: 10000,
            validateStatus: (status) => status >= 200 && status < 400,
            headers: { 'User-Agent': 'VLC/3.0.20 LibVLC/3.0.20' }
          });
          if (response.status === 302 && response.headers.location) {
            finalStreamUrl = response.headers.location;
            logger.info('Resolved redirect for web client', {
              originalUrl: streamUrl,
              finalUrl: finalStreamUrl
            });
          }
        }
        // Handle beacon tracking URLs (generic detection)
        else if (this.isBeaconTrackingUrl(streamUrl)) {
          finalStreamUrl = await this.processBeaconUrl(streamUrl);
          logger.info('Processed beacon tracking URL for web client', {
            originalUrl: streamUrl,
            finalUrl: finalStreamUrl,
            beacon: true
          });
        }
        // Handle HLS playlists that may contain beacon segments
        else if (streamUrl.includes('.m3u8') && streamUrl.includes('amagi.tv')) {
          try {
            const result = await this.processPlaylistWithBeacons(streamUrl, req);
            
            // Handle direct response for web clients
            if (result && result.type === 'direct_response') {
              res.set(result.headers);
              res.send(result.content);
              return;
            }
            
            // Handle proxy URL for other cases
            if (result && result !== streamUrl) {
              finalStreamUrl = result;
              logger.info('Processed HLS playlist with beacon segments for web client', {
                originalUrl: streamUrl,
                processedPlaylist: true
              });
            }
          } catch (playlistError) {
            logger.warn('Failed to process playlist with beacons, using original URL', {
              error: playlistError.message.replace(/[?&]([^=]+)=[^&]*/g, '[REDACTED]')
            });
          }
        }
      } catch (redirectError) {
        logger.warn('Failed to resolve redirect/beacon URL, using original URL', {
          error: redirectError.message
        });
      }

      // Store active stream
      const streamInfo = {
        streamId: channel.id,
        sessionId,
        startTime: Date.now(),
        clientIP: req.ip,
        userAgent: req.get('User-Agent'),
        clientIdentifier,
        channelName: channel.name,
        channelNumber: channel.number,
        isPlexWebStream: true
      };
      
      this.activeStreams.set(sessionId, streamInfo);

      // Ensure cache directory exists for HLS segments
      const fs = require('fs');
      const path = require('path');
      const cacheDir = path.join('data', 'cache');
      if (!fs.existsSync(cacheDir)) {
        fs.mkdirSync(cacheDir, { recursive: true });
      }
      
      // Web clients need properly formatted HLS with segments
      // Use FFmpeg to create HLS output with longer segments for stability
      const ffmpegArgs = [
        '-hide_banner',
        '-loglevel', 'error',
        '-reconnect', '1',
        '-reconnect_at_eof', '1',
        '-reconnect_streamed', '1',
        '-reconnect_delay_max', '2',
        '-analyzeduration', '10000000',
        '-probesize', '10000000',
        '-i', finalStreamUrl,
        
        // Video settings - copy if possible, transcode if needed
        '-c:v', 'copy',
        '-c:a', 'copy',
        
        // HLS output settings optimized for Plex Web
        '-f', 'hls',
        '-hls_time', '10',           // 10 second segments (longer for stability)
        '-hls_list_size', '6',       // Keep 6 segments in playlist (1 minute buffer)
        '-hls_wrap', '10',           // Wrap segment numbering
        '-hls_delete_threshold', '1', // Delete old segments
        '-hls_flags', 'delete_segments+append_list+omit_endlist',
        '-hls_segment_type', 'mpegts',
        '-hls_segment_filename', `data/cache/plex_web_${sessionId}_%03d.ts`,
        
        // Output playlist
        `data/cache/plex_web_${sessionId}.m3u8`
      ];

      // If it's an HLS input, add protocol whitelist
      if (finalStreamUrl.includes('.m3u8')) {
        ffmpegArgs.splice(ffmpegArgs.indexOf('-i'), 0,
          '-allowed_extensions', 'ALL',
          '-protocol_whitelist', 'file,http,https,tcp,tls,pipe,crypto'
        );
      }

      const { spawn } = require('child_process');
      const ffmpegProcess = spawn(config.streams.ffmpegPath, ffmpegArgs);
      
      streamInfo.process = ffmpegProcess;
      
      logger.info('FFmpeg HLS transcoding started for web client', {
        sessionId,
        pid: ffmpegProcess.pid,
        channelId: channel.id
      });

      // Set proper headers for HLS streaming
      res.set({
        'Content-Type': 'application/vnd.apple.mpegurl',
        'Access-Control-Allow-Origin': '*',
        'Cache-Control': 'no-cache, no-store, must-revalidate',
        'Connection': 'keep-alive',
        'X-Plex-Web-Stream': 'true'
      });

      // Wait a moment for FFmpeg to create the initial playlist
      await new Promise(resolve => setTimeout(resolve, 2000));

      // Read and serve the HLS playlist
      const playlistPath = path.join('data/cache', `plex_web_${sessionId}.m3u8`);
      
      // Set up interval to update playlist
      const playlistInterval = setInterval(async () => {
        try {
          if (!fs.existsSync(playlistPath)) {
            logger.warn('HLS playlist not found', { sessionId, playlistPath });
            return;
          }
          
          const playlistContent = fs.readFileSync(playlistPath, 'utf8');
          
          // Rewrite segment URLs to be accessible via PlexBridge
          const rewrittenPlaylist = playlistContent.replace(
            /plex_web_[^.]+\.ts/g,
            (match) => `/api/streams/segment/${sessionId}/${match}`
          );
          
          if (!res.headersSent && !res.finished) {
            res.write(rewrittenPlaylist);
          } else {
            clearInterval(playlistInterval);
          }
          
        } catch (error) {
          logger.error('Error reading HLS playlist', {
            sessionId,
            error: error.message
          });
        }
      }, 1000); // Update every second

      // Handle FFmpeg errors
      ffmpegProcess.stderr.on('data', (data) => {
        const errorOutput = data.toString();
        logger.debug('FFmpeg HLS output', { sessionId, data: errorOutput });
        
        if (errorOutput.includes('fatal') || errorOutput.includes('error')) {
          logger.error('FFmpeg HLS error for web client', {
            sessionId,
            channelId: channel.id,
            error: errorOutput
          });
        }
      });

      ffmpegProcess.on('close', (code) => {
        logger.info('FFmpeg HLS process closed', {
          sessionId,
          channelId: channel.id,
          exitCode: code
        });
        
        clearInterval(playlistInterval);
        this.cleanupStream(sessionId, 'process_closed');
        
        // Clean up HLS files
        try {
          const files = fs.readdirSync('data/cache');
          files.forEach(file => {
            if (file.includes(`plex_web_${sessionId}`)) {
              fs.unlinkSync(path.join('data/cache', file));
            }
          });
        } catch (cleanupError) {
          logger.warn('Error cleaning up HLS files', {
            sessionId,
            error: cleanupError.message
          });
        }
      });

      // Handle client disconnect
      req.on('close', () => {
        logger.info('Plex Web Client disconnected', {
          sessionId,
          channelId: channel.id
        });
        
        clearInterval(playlistInterval);
        if (ffmpegProcess && !ffmpegProcess.killed) {
          ffmpegProcess.kill('SIGTERM');
        }
        this.cleanupStream(sessionId, 'client_disconnect');
      });

      // Track session with enhanced monitoring
      if (streamSessionManager) {
        streamSessionManager.startSession({
          sessionId,
          streamId: channel.id,
          clientIP: req.ip,
          userAgent: req.get('User-Agent'),
          clientIdentifier,
          channelName: channel.name,
          channelNumber: channel.number,
          streamUrl: finalStreamUrl,
          streamType: 'plex-web-hls',
          isWebClient: true
        });
      }

    } catch (error) {
      logger.error('Plex Web Client stream error', {
        channelId: channel.id,
        error: error.message,
        stack: error.stack
      });
      
      if (!res.headersSent) {
        res.status(503).json({
          error: 'Failed to start web client stream',
          details: error.message
        });
      }
    }
  }

  // Android TV specific stream restart method to prevent EOF crashes
  async restartStreamForAndroidTV(sessionId, channel, stream, streamUrl, req, res) {
    try {
      const streamInfo = this.activeStreams.get(sessionId);
      if (!streamInfo || !streamInfo.process) {
        logger.warn('Cannot restart stream - no active stream found', { sessionId });
        return;
      }

      // CRITICAL FIX: Validate response stream before attempting restart
      if (!this.validateResponseStream(res, sessionId)) {
        logger.warn('Response stream is closed, aborting restart', { sessionId });
        this.cleanupStream(sessionId, 'response_closed');
        return;
      }

      // CRITICAL FIX: Check restart throttling
      if (this.shouldThrottleRestart(streamInfo)) {
        logger.error('Restart limit exceeded, abandoning stream', {
          sessionId,
          channelId: channel.id,
          restartCount: streamInfo.restartCount
        });
        this.cleanupStream(sessionId, 'restart_limit_exceeded');
        return;
      }

      // Initialize restart tracking
      if (!streamInfo.restartCount) {
        streamInfo.restartCount = 0;
        streamInfo.firstRestart = Date.now();
      }
      streamInfo.restartCount++;

      logger.info('Restarting Android TV stream to prevent EOF crash', {
        sessionId,
        channelId: channel.id,
        channelName: channel.name,
        pid: streamInfo.process.pid,
        restartCount: streamInfo.restartCount
      });

      // Kill the existing FFmpeg process gracefully
      if (streamInfo.process && streamInfo.process.pid) {
        try {
          streamInfo.process.kill('SIGTERM');
          
          // Give process time to shut down gracefully
          await new Promise(resolve => setTimeout(resolve, ANDROID_TV_CONFIG.RESTART_DELAY));
          
          // Force kill if still running
          if (!streamInfo.process.killed) {
            streamInfo.process.kill('SIGKILL');
          }
        } catch (killError) {
          logger.warn('Error killing existing FFmpeg process', {
            sessionId,
            pid: streamInfo.process.pid,
            error: killError.message
          });
        }
      }
      
      // Clear the reset timer
      if (streamInfo.androidTVResetTimer) {
        clearTimeout(streamInfo.androidTVResetTimer);
        delete streamInfo.androidTVResetTimer;
      }

      // Start new FFmpeg process with structured configuration
      const settingsService = require('./settingsService');
      const settings = await settingsService.getSettings();
      
      // Use the new structured Android TV args
      const args = this.buildAndroidTVFFmpegArgs(streamUrl, settings);
      const { spawn } = require('child_process');
      
      const newFFmpegProcess = spawn(config.streams.ffmpegPath, args);
      
      if (!newFFmpegProcess.pid) {
        throw new Error('Failed to restart FFmpeg process for Android TV');
      }

      // Update stream info with new process
      streamInfo.process = newFFmpegProcess;
      streamInfo.lastRestart = Date.now();

      logger.info('Android TV stream successfully restarted', {
        sessionId,
        channelId: channel.id,
        newPid: newFFmpegProcess.pid,
        restartCount: streamInfo.restartCount
      });

      // CRITICAL FIX: Validate response stream again before piping
      if (!this.validateResponseStream(res, sessionId)) {
        logger.error('Response stream became invalid during restart, cleaning up', { sessionId });
        newFFmpegProcess.kill('SIGTERM');
        this.cleanupStream(sessionId, 'response_invalid_during_restart');
        return;
      }

      // Pipe new process to same response stream
      newFFmpegProcess.stdout.pipe(res, { end: false });
      
      // Set up new reset timer
      const resetInterval = settings?.plexlive?.transcoding?.mpegts?.androidtv?.resetInterval ||
                           config.plexlive?.transcoding?.mpegts?.androidtv?.resetInterval ||
                           ANDROID_TV_CONFIG.RESET_INTERVAL;
      
      streamInfo.androidTVResetTimer = setTimeout(() => {
        this.restartStreamForAndroidTV(sessionId, channel, stream, streamUrl, req, res);
      }, resetInterval * 1000);

      // Handle new process events
      newFFmpegProcess.on('error', (error) => {
        logger.error('Restarted Android TV FFmpeg process error', {
          sessionId,
          channelId: channel.id,
          error: error.message
        });
        this.cleanupStream(sessionId, 'restart_error');
      });

      newFFmpegProcess.on('close', (code) => {
        logger.info('Restarted Android TV FFmpeg process closed', {
          sessionId,
          channelId: channel.id,
          exitCode: code
        });
        if (streamInfo.androidTVResetTimer) {
          clearTimeout(streamInfo.androidTVResetTimer);
        }
      });

    } catch (error) {
      logger.error('Failed to restart Android TV stream', {
        sessionId,
        channelId: channel?.id,
        error: error.message
      });
      this.cleanupStream(sessionId, 'restart_failed');
    }
  }


  // Simple proxy stream method for direct stream proxying (used by routes)
  async proxyStream(streamUrl, req, res) {
    try {
      logger.stream('Proxying stream directly', { url: streamUrl });

      // Detect stream format to determine appropriate handling
      const detection = await this.detectStreamFormat(streamUrl);
      logger.stream('Detected stream format', { url: streamUrl, format: detection });

      // For HLS/DASH streams, we can redirect directly or proxy based on CORS
      if (detection.type === 'hls' || detection.type === 'dash') {
        return await this.proxyWebCompatibleStream(streamUrl, detection.type, req, res);
      }

      // For other stream types, use FFmpeg transcoding to web-compatible format
      return await this.proxyTranscodedStream(streamUrl, detection.type, req, res);

    } catch (error) {
      logger.error('Stream proxy error', { url: streamUrl, error: error.message });
      if (!res.headersSent) {
        res.status(500).json({ error: 'Stream proxy failed', details: error.message });
      }
    }
  }

  // Proxy web-compatible streams with channel context  
  async proxyWebCompatibleStreamWithChannel(streamUrl, streamType, channel, req, res) {
    const axios = require('axios');
    const { PassThrough } = require('stream');
    
    // CRITICAL FIX: Declare sessionId at function scope to avoid ReferenceError in catch block
    let sessionId;
    
    try {
      logger.info('Starting web-compatible stream with channel context', {
        channelId: channel.id,
        channelName: channel.name,
        channelNumber: channel.number,
        streamType,
        clientIP: req.ip
      });
      
      // Create session for bandwidth tracking
      const streamSessionManager = require('./streamSessionManager');
      const clientIdentifier = this.generateClientIdentifier(req);
      sessionId = `${channel.id}_${clientIdentifier}_${Date.now()}`;
      
      // Start session tracking for direct proxy streams
      // Extract Plex headers securely
      const plexHeaders = streamSessionManager.extractPlexHeaders(req);
      
      await streamSessionManager.startSession({
        sessionId,
        streamId: channel.id,
        clientIP: req.ip,
        userAgent: req.get('User-Agent'),
        clientIdentifier,
        channelName: channel.name,
        channelNumber: channel.number,
        streamUrl,
        streamType: `direct-${streamType}`,
        ...plexHeaders // Spread sanitized Plex headers
      });
      
      // Set appropriate content type for stream type
      const contentType = streamType === 'hls' ? 'application/vnd.apple.mpegurl' : 'application/dash+xml';
      
      // Set streaming headers
      res.set({
        'Content-Type': contentType,
        'Access-Control-Allow-Origin': '*',
        'Access-Control-Allow-Headers': 'Range, Content-Type, Authorization',
        'Access-Control-Expose-Headers': 'Content-Range, Content-Length, Accept-Ranges',
        'Cache-Control': 'no-cache, no-store, must-revalidate',
        'Accept-Ranges': 'bytes'
      });

      // For HLS/DASH, fetch the content and potentially rewrite URLs
      logger.info('Fetching stream content', { 
        streamUrl, 
        streamType, 
        channelId: channel.id 
      });
      
      let finalStreamUrl = streamUrl;
      
      // Handle mjh.nz redirects before HLS processing
      if (streamUrl.includes('mjh.nz') || streamUrl.includes('i.mjh.nz')) {
        try {
          logger.info('Resolving mjh.nz redirect for web-compatible stream', {
            originalUrl: streamUrl,
            channelId: channel.id
          });
          
          const response = await axios.head(streamUrl, {
            maxRedirects: 0,
            timeout: 15000,
            validateStatus: function (status) {
              return status >= 200 && status < 400;
            },
            headers: {
              'User-Agent': 'Mozilla/5.0 (Windows NT 10.0; Win64; x64) AppleWebKit/537.36',
              'Accept': '*/*'
            }
          });
          
          if ([301, 302, 303, 307, 308].includes(response.status) && response.headers.location) {
            finalStreamUrl = response.headers.location;
            
            logger.info('mjh.nz redirect resolved for web-compatible stream', {
              channelId: channel.id,
              originalUrl: streamUrl.substring(0, 50) + '...',
              finalUrl: finalStreamUrl.substring(0, 50) + '...',
              status: response.status
            });
          }
        } catch (mjhError) {
          logger.warn('mjh.nz redirect failed for web-compatible stream, using original URL', {
            channelId: channel.id,
            error: mjhError.message,
            url: streamUrl.substring(0, 50) + '...'
          });
        }
      }
      
      // For HLS streams, resolve to highest quality variant first
      if (streamType === 'hls') {
        logger.info('Resolving HLS stream to highest quality variant', {
          originalUrl: streamUrl,
          channelId: channel.id
        });
        
        const streamPreviewService = require('./streamPreviewService');
        try {
          finalStreamUrl = await streamPreviewService.resolveHLSStreamUrl(streamUrl, 'high');
          logger.info('HLS quality resolution successful', {
            originalUrl: streamUrl,
            resolvedUrl: finalStreamUrl,
            channelId: channel.id
          });
        } catch (error) {
          logger.warn('HLS quality resolution failed, using original URL', {
            originalUrl: streamUrl,
            error: error.message,
            channelId: channel.id
          });
          // Continue with original URL if quality resolution fails
        }
      }
      
      const response = await axios.get(finalStreamUrl, {
        timeout: 45000, // Increased for 15-second upstream connections
        responseType: streamType === 'hls' ? 'text' : 'stream', // Get text for HLS to rewrite URLs
        headers: {
          'User-Agent': config.protocols.http.userAgent || 'PlexBridge/1.0'
        }
      });
      
      logger.info('Stream content fetched successfully', {
        status: response.status,
        contentLength: response.data ? response.data.length : 'unknown',
        contentType: response.headers['content-type']
      });

      if (streamType === 'hls') {
        // For HLS, rewrite relative URLs in the playlist to proxy through our server
        let playlistContent = response.data;
        
        logger.info('Processing HLS playlist for URL rewriting', {
          channelId: channel.id,
          channelName: channel.name,
          hasM3u8: playlistContent.includes('.m3u8'),
          hasTS: playlistContent.includes('.ts'),
          contentLength: playlistContent.length
        });
        
        // Only rewrite if this is a master playlist (contains .m3u8 references)
        // Media playlists (containing .ts references) should be served as-is
        if (playlistContent.includes('.m3u8')) {
          // Get advertised host from settings or environment
          const settingsService = require('./settingsService');
          const settings = await settingsService.getSettings();
          const advertisedHost = settings?.plexlive?.network?.advertisedHost || 
                                process.env.ADVERTISED_HOST || 
                                config.plexlive?.network?.advertisedHost ||
                                req.get('host').split(':')[0];
          const httpPort = process.env.HTTP_PORT || config.server.port || 3000;
          const baseUrl = `http://${advertisedHost}:${httpPort}/stream/${channel.id}/`;
          
          logger.info('Before URL rewriting', { 
            sampleContent: playlistContent.substring(0, 500),
            baseUrl,
            advertisedHost 
          });
          
          // Rewrite relative URLs in HLS playlists
          const originalContent = playlistContent;
          playlistContent = playlistContent.replace(
            /^(?!https?:\/\/)([^\r\n#]+\.(?:m3u8|ts))$/gm,
            baseUrl + '$1'
          );
          
          logger.info('URL rewrite details', {
            hasChanges: originalContent !== playlistContent,
            originalLength: originalContent.length,
            newLength: playlistContent.length
          });
          
          logger.info('After URL rewriting', { 
            sampleContent: playlistContent.substring(0, 500)
          });
          
          logger.info('Rewrote HLS playlist URLs for proxy', {
            channelId: channel.id,
            channelName: channel.name,
            originalUrl: streamUrl
          });
        }
        
        // For HLS playlists, track the playlist size but don't use PassThrough for text content
        const playlistSize = Buffer.from(playlistContent, 'utf8').length;
        streamSessionManager.updateSessionMetrics(sessionId, {
          bytesTransferred: playlistSize,
          currentBitrate: 0 // Playlist has no significant bitrate
        });
        
        res.send(playlistContent);
        
        // End session after playlist is sent (HLS playlists are quick responses)
        setTimeout(async () => {
          await streamSessionManager.endSession(sessionId, 'normal');
        }, 100);
      } else {
        // For non-HLS, pipe with bandwidth tracking
        const bandwidthTracker = new PassThrough();
        let bytesTransferred = 0;
        let lastUpdateTime = Date.now();
        let lastBytes = 0;
        
        bandwidthTracker.on('data', (chunk) => {
          bytesTransferred += chunk.length;
          
          const now = Date.now();
          if (now - lastUpdateTime >= 2000) { // Update every 2 seconds
            const timeDiff = now - lastUpdateTime;
            const bytesDiff = bytesTransferred - lastBytes;
            const currentBitrate = Math.round((bytesDiff * 8) / (timeDiff / 1000)); // bits per second
            
            // Update session metrics
            streamSessionManager.updateSessionMetrics(sessionId, {
              bytesTransferred,
              currentBitrate
            });
            
            lastUpdateTime = now;
            lastBytes = bytesTransferred;
          }
        });
        
        bandwidthTracker.on('end', async () => {
          await streamSessionManager.endSession(sessionId, 'normal');
        });
        
        // Pipe: response -> bandwidth tracker -> client
        response.data.pipe(bandwidthTracker).pipe(res);
        
        response.data.on('error', (error) => {
          logger.error('Stream pipe error with channel context', { 
            channelId: channel.id,
            channelName: channel.name,
            url: streamUrl, 
            clientIP: req.ip,
            error: error.message 
          });
          streamSessionManager.endSession(sessionId, 'error');
          if (!res.headersSent) {
            res.status(500).end();
          }
        });
        
        req.on('close', async () => {
          await streamSessionManager.endSession(sessionId, 'disconnect');
        });
      }

    } catch (error) {
      // End session on error - only if sessionId was successfully created
      if (sessionId) {
        try {
          const streamSessionManager = require('./streamSessionManager');
          await streamSessionManager.endSession(sessionId, 'error');
        } catch (sessionEndError) {
          logger.warn('Failed to end session during error cleanup', {
            sessionId,
            error: sessionEndError.message
          });
        }
      }
      
      // If direct streaming fails, fall back to transcoding
      logger.error('Direct streaming failed, falling back to transcoding', { 
        channelId: channel.id,
        channelName: channel.name,
        url: streamUrl,
        clientIP: req.ip,
        error: error.message,
        stack: error.stack
      });
      
      try {
        return await this.proxyTranscodedStreamWithChannel(streamUrl, streamType, channel, req, res);
      } catch (transcodingError) {
        logger.error('Transcoding fallback also failed', {
          channelId: channel.id,
          url: streamUrl,
          originalError: error.message,
          transcodingError: transcodingError.message
        });
        if (!res.headersSent) {
          res.status(500).json({ 
            error: 'Stream proxy failed', 
            details: error.message,
            fallbackError: transcodingError.message 
          });
        }
      }
    }
  }

  // Proxy web-compatible streams (HLS/DASH) with proper headers
  async proxyWebCompatibleStream(streamUrl, streamType, req, res) {
    const axios = require('axios');
    
    try {
      // Set appropriate content type for stream type
      const contentType = streamType === 'hls' ? 'application/vnd.apple.mpegurl' : 'application/dash+xml';
      
      // Set streaming headers
      res.set({
        'Content-Type': contentType,
        'Access-Control-Allow-Origin': '*',
        'Access-Control-Allow-Headers': 'Range, Content-Type, Authorization',
        'Access-Control-Expose-Headers': 'Content-Range, Content-Length, Accept-Ranges',
        'Cache-Control': 'no-cache, no-store, must-revalidate',
        'Accept-Ranges': 'bytes'
      });

      // For HLS/DASH, we can try direct streaming first
      let finalStreamUrl = streamUrl;
      
      // For HLS streams, resolve to highest quality variant first
      if (streamType === 'hls') {
        logger.info('Resolving HLS stream to highest quality variant', {
          originalUrl: streamUrl
        });
        
        const streamPreviewService = require('./streamPreviewService');
        try {
          finalStreamUrl = await streamPreviewService.resolveHLSStreamUrl(streamUrl, 'high');
          logger.info('HLS quality resolution successful', {
            originalUrl: streamUrl,
            resolvedUrl: finalStreamUrl
          });
        } catch (error) {
          logger.warn('HLS quality resolution failed, using original URL', {
            originalUrl: streamUrl,
            error: error.message
          });
          // Continue with original URL if quality resolution fails
        }
      }
      
      const response = await axios.get(finalStreamUrl, {
        timeout: 45000, // Increased for 15-second upstream connections
        responseType: 'stream',
        headers: {
          'User-Agent': config.protocols.http.userAgent || 'PlexBridge/1.0'
        }
      });

      // Pipe with bandwidth tracking for legacy compatibility
      const { PassThrough } = require('stream');
      const bandwidthTracker = new PassThrough();
      let bytesTransferred = 0;
      let lastUpdateTime = Date.now();
      let lastBytes = 0;
      
      // Generate minimal session tracking for legacy method
      const clientIdentifier = this.generateClientIdentifier(req);
      const sessionId = `legacy_${Date.now()}_${clientIdentifier}`;
      
      bandwidthTracker.on('data', (chunk) => {
        bytesTransferred += chunk.length;
        
        const now = Date.now();
        if (now - lastUpdateTime >= 2000) { // Update every 2 seconds
          const timeDiff = now - lastUpdateTime;
          const bytesDiff = bytesTransferred - lastBytes;
          const currentBitrate = Math.round((bytesDiff * 8) / (timeDiff / 1000));
          
          logger.debug('Legacy stream bandwidth', {
            sessionId,
            bytesTransferred,
            currentBitrate,
            url: streamUrl
          });
          
          lastUpdateTime = now;
          lastBytes = bytesTransferred;
        }
      });
      
      // Pipe: response -> bandwidth tracker -> client
      response.data.pipe(bandwidthTracker).pipe(res);
      
      response.data.on('error', (error) => {
        logger.error('Stream pipe error', { url: streamUrl, error: error.message });
        if (!res.headersSent) {
          res.status(500).end();
        }
      });

    } catch (error) {
      // If direct streaming fails, fall back to transcoding
      logger.warn('Direct streaming failed, falling back to transcoding', { 
        url: streamUrl, 
        error: error.message 
      });
      return await this.proxyTranscodedStream(streamUrl, streamType, req, res);
    }
  }

  // Proxy streams that need transcoding with channel context
  async proxyTranscodedStreamWithChannel(streamUrl, streamType, channel, req, res) {
    try {
      logger.info('Starting transcoded stream with channel context', {
        channelId: channel.id,
        channelName: channel.name,
        channelNumber: channel.number,
        streamType,
        clientIP: req.ip
      });
      
      // Set appropriate headers for transcoded stream
      res.set({
        'Content-Type': 'video/mp4', // MP4 is most compatible
        'Access-Control-Allow-Origin': '*',
        'Access-Control-Allow-Headers': 'Range, Content-Type, Authorization',
        'Access-Control-Expose-Headers': 'Content-Range, Content-Length, Accept-Ranges',
        'Cache-Control': 'no-cache, no-store, must-revalidate',
        'Accept-Ranges': 'bytes'
      });

      // Create FFmpeg process for transcoding to web-compatible format
      const args = [
        '-i', streamUrl,
        '-c:v', 'libx264',                    // H.264 video codec for compatibility
        '-c:a', 'aac',                        // AAC audio codec
        '-preset', 'veryfast',                // Fast encoding for real-time
        '-profile:v', 'baseline',             // Most compatible H.264 profile
        '-level', '3.1',                      // H.264 level for broad compatibility
        '-movflags', 'frag_keyframe+empty_moov+faststart', // Streaming optimizations
        '-f', 'mp4',                          // MP4 container
        '-fflags', '+genpts',                 // Generate timestamps
        '-avoid_negative_ts', 'make_zero',    // Handle timestamp issues
        '-max_muxing_queue_size', '1024',     // Prevent buffer issues
        '-loglevel', 'error',                 // Reduce log noise
        '-nostats',                           // No statistics output
        'pipe:1'                              // Output to stdout
      ];

      // Add protocol-specific arguments
      if (streamType === 'rtsp') {
        args.splice(1, 0, '-rtsp_transport', 'tcp', '-rtsp_flags', 'prefer_tcp');
      } else if (streamType === 'rtmp') {
        args.splice(1, 0, '-rtmp_live', 'live');
      }

      const ffmpegProcess = spawn(config.streams.ffmpegPath, args);
      
      if (!ffmpegProcess.pid) {
        throw new Error('Failed to start FFmpeg transcoding process');
      }

      logger.info('Started transcoding process with channel context', { 
        channelId: channel.id,
        channelName: channel.name,
        url: streamUrl, 
        pid: ffmpegProcess.pid,
        streamType,
        clientIP: req.ip
      });

      // Pipe FFmpeg output to response
      ffmpegProcess.stdout.pipe(res);

      // Handle errors
      ffmpegProcess.stderr.on('data', (data) => {
        const errorOutput = data.toString();
        if (errorOutput.includes('Error') || errorOutput.includes('error')) {
          logger.error('FFmpeg transcoding error with channel context', { 
            channelId: channel.id,
            channelName: channel.name,
            url: streamUrl, 
            clientIP: req.ip,
            error: errorOutput 
          });
        }
      });

      ffmpegProcess.on('error', (error) => {
        logger.error('FFmpeg process error with channel context', { 
          channelId: channel.id,
          channelName: channel.name,
          url: streamUrl, 
          clientIP: req.ip,
          error: error.message 
        });
        if (!res.headersSent) {
          res.status(500).end();
        }
      });

      ffmpegProcess.on('close', (code) => {
        logger.info('FFmpeg process closed with channel context', { 
          channelId: channel.id,
          channelName: channel.name,
          url: streamUrl, 
          clientIP: req.ip,
          exitCode: code 
        });
      });

      // Cleanup on client disconnect
      req.on('close', () => {
        logger.info('Client disconnected, terminating transcoding with channel context', { 
          channelId: channel.id,
          channelName: channel.name,
          url: streamUrl,
          clientIP: req.ip
        });
        ffmpegProcess.kill('SIGTERM');
      });

    } catch (error) {
      logger.error('Transcoded streaming error with channel context', { 
        channelId: channel.id,
        channelName: channel.name,
        url: streamUrl, 
        clientIP: req.ip,
        error: error.message 
      });
      if (!res.headersSent) {
        res.status(500).json({ error: 'Transcoding failed', details: error.message });
      }
    }
  }

  // Proxy streams that need transcoding to web-compatible format
  async proxyTranscodedStream(streamUrl, streamType, req, res) {
    try {
      // Set appropriate headers for transcoded stream
      res.set({
        'Content-Type': 'video/mp4', // MP4 is most compatible
        'Access-Control-Allow-Origin': '*',
        'Access-Control-Allow-Headers': 'Range, Content-Type, Authorization',
        'Access-Control-Expose-Headers': 'Content-Range, Content-Length, Accept-Ranges',
        'Cache-Control': 'no-cache, no-store, must-revalidate',
        'Accept-Ranges': 'bytes'
      });

      // Create FFmpeg process for transcoding to web-compatible format
      const args = [
        '-i', streamUrl,
        '-c:v', 'libx264',                    // H.264 video codec for compatibility
        '-c:a', 'aac',                        // AAC audio codec
        '-preset', 'veryfast',                // Fast encoding for real-time
        '-profile:v', 'baseline',             // Most compatible H.264 profile
        '-level', '3.1',                      // H.264 level for broad compatibility
        '-movflags', 'frag_keyframe+empty_moov+faststart', // Streaming optimizations
        '-f', 'mp4',                          // MP4 container
        '-fflags', '+genpts',                 // Generate timestamps
        '-avoid_negative_ts', 'make_zero',    // Handle timestamp issues
        '-max_muxing_queue_size', '1024',     // Prevent buffer issues
        '-loglevel', 'error',                 // Reduce log noise
        '-nostats',                           // No statistics output
        'pipe:1'                              // Output to stdout
      ];

      // Add protocol-specific arguments
      if (streamType === 'rtsp') {
        args.splice(1, 0, '-rtsp_transport', 'tcp', '-rtsp_flags', 'prefer_tcp');
      } else if (streamType === 'rtmp') {
        args.splice(1, 0, '-rtmp_live', 'live');
      }

      const ffmpegProcess = spawn(config.streams.ffmpegPath, args);
      
      if (!ffmpegProcess.pid) {
        throw new Error('Failed to start FFmpeg transcoding process');
      }

      logger.stream('Started transcoding process', { 
        url: streamUrl, 
        pid: ffmpegProcess.pid,
        streamType 
      });

      // Pipe FFmpeg output to response
      ffmpegProcess.stdout.pipe(res);

      // Handle errors
      ffmpegProcess.stderr.on('data', (data) => {
        const errorOutput = data.toString();
        if (errorOutput.includes('Error') || errorOutput.includes('error')) {
          logger.error('FFmpeg transcoding error', { url: streamUrl, error: errorOutput });
        }
      });

      ffmpegProcess.on('error', (error) => {
        logger.error('FFmpeg process error', { url: streamUrl, error: error.message });
        if (!res.headersSent) {
          res.status(500).end();
        }
      });

      ffmpegProcess.on('close', (code) => {
        logger.stream('FFmpeg process closed', { url: streamUrl, exitCode: code });
      });

      // Cleanup on client disconnect
      req.on('close', () => {
        logger.stream('Client disconnected, terminating transcoding', { url: streamUrl });
        ffmpegProcess.kill('SIGTERM');
      });

    } catch (error) {
      logger.error('Transcoded streaming error', { url: streamUrl, error: error.message });
      if (!res.headersSent) {
        res.status(500).json({ error: 'Transcoding failed', details: error.message });
      }
    }
  }

  // Format duration in human-readable format
  formatDuration(milliseconds) {
    const seconds = Math.floor(milliseconds / 1000);
    const minutes = Math.floor(seconds / 60);
    const hours = Math.floor(minutes / 60);
    
    if (hours > 0) {
      return `${hours}h ${minutes % 60}m ${seconds % 60}s`;
    } else if (minutes > 0) {
      return `${minutes}m ${seconds % 60}s`;
    } else {
      return `${seconds}s`;
    }
  }

  // Format bandwidth for logging
  formatBandwidth(bps) {
    if (!bps || bps === 0) return '0 bps';
    const kbps = bps / 1000;
    const mbps = bps / 1000000;
    
    if (mbps >= 1) {
      return `${mbps.toFixed(1)} Mbps`;
    } else if (kbps >= 1) {
      return `${kbps.toFixed(0)} kbps`;
    } else {
      return `${bps} bps`;
    }
  }

  // Format bytes for logging
  formatBytes(bytes) {
    if (bytes === 0) return '0 Bytes';
    const k = 1024;
    const sizes = ['Bytes', 'KB', 'MB', 'GB'];
    const i = Math.floor(Math.log(bytes) / Math.log(k));
    return parseFloat((bytes / Math.pow(k, i)).toFixed(2)) + ' ' + sizes[i];
  }

  // Update streaming settings dynamically
  updateSettings(streamingSettings) {
    try {
      if (streamingSettings.maxConcurrentStreams) {
        this.maxConcurrentStreams = parseInt(streamingSettings.maxConcurrentStreams);
        logger.info('Stream manager max concurrent streams updated', { 
          newValue: this.maxConcurrentStreams 
        });
      }
      
      if (streamingSettings.streamTimeout) {
        this.streamTimeout = parseInt(streamingSettings.streamTimeout);
        logger.info('Stream manager timeout updated', { 
          newValue: this.streamTimeout 
        });
      }
      
      if (streamingSettings.bufferSize) {
        this.bufferSize = parseInt(streamingSettings.bufferSize);
        logger.info('Stream manager buffer size updated', { 
          newValue: this.bufferSize 
        });
      }
      
    } catch (error) {
      logger.error('Failed to update stream manager settings:', error);
    }
  }

  async cleanup() {
    logger.info('Cleaning up all active streams');
    const sessionIds = Array.from(this.activeStreams.keys());
    
    for (const sessionId of sessionIds) {
      this.cleanupStream(sessionId, 'shutdown');
    }
    
    // Clear all tracking maps
    this.channelStreams.clear();
    this.clientSessions.clear();
    
    // Clear all timeouts
    for (const timeout of this.streamTimeouts.values()) {
      clearTimeout(timeout);
    }
    this.streamTimeouts.clear();
  }

  // Get resilience statistics and stream health metrics
  getResilientStreamStats() {
    const resilientStreams = [];
    const serviceStats = streamResilienceService.getServiceStats();
    
    for (const [key, stream] of this.activeStreams) {
      if (stream.isResilient) {
        const resilienceStatus = streamResilienceService.getStreamStatus(stream.sessionId);
        
        resilientStreams.push({
          sessionId: stream.sessionId,
          streamId: stream.streamId,
          clientIdentifier: stream.clientIdentifier,
          clientIP: stream.clientIP,
          userAgent: stream.userAgent,
          url: stream.url,
          type: stream.type,
          startTime: stream.startTime,
          uptime: Date.now() - stream.startTime,
          
          // Resilience metrics
          resilience: resilienceStatus || {
            status: 'unknown',
            isHealthy: false,
            isRecovering: false,
            ffmpegRetries: 0,
            processRestarts: 0,
            sessionRecreations: 0
          },
          
          // Recovery events
          resilienceMetrics: stream.resilienceMetrics || {
            recoveryEvents: 0,
            lastRecoveryTime: null,
            totalUptime: 0
          }
        });
      }
    }

    return {
      // Service-level statistics
      service: serviceStats,
      
      // Individual stream statistics
      streams: resilientStreams,
      
      // Summary metrics
      summary: {
        totalResilientStreams: resilientStreams.length,
        healthyStreams: resilientStreams.filter(s => s.resilience.isHealthy).length,
        recoveringStreams: resilientStreams.filter(s => s.resilience.isRecovering).length,
        totalRecoveryEvents: resilientStreams.reduce((sum, s) => sum + s.resilienceMetrics.recoveryEvents, 0),
        averageUptime: resilientStreams.length > 0 
          ? resilientStreams.reduce((sum, s) => sum + s.uptime, 0) / resilientStreams.length
          : 0
      }
    };
  }

  // Check if resilient streaming is available and healthy
  isResilientStreamingHealthy() {
    const stats = this.getResilientStreamStats();
    const serviceStats = stats.service;
    
    return {
      available: true,
      serviceHealthy: serviceStats.activeStreams >= 0, // Service is responding
      streamsHealthy: stats.summary.healthyStreams === stats.summary.totalResilientStreams,
      recovering: stats.summary.recoveringStreams > 0,
      
      // Health indicators
      indicators: {
        totalStreams: stats.summary.totalResilientStreams,
        healthyStreams: stats.summary.healthyStreams,
        recoveringStreams: stats.summary.recoveringStreams,
        totalRecoveryEvents: stats.summary.totalRecoveryEvents,
        serviceUptime: serviceStats.serviceUptime
      }
    };
  }

  /**
   * Detect if a URL is a beacon tracking URL that requires special processing
   * @param {string} url - The URL to check
   * @returns {boolean} - True if URL contains beacon tracking patterns
   */
  isBeaconTrackingUrl(url) {
    if (!url || typeof url !== 'string' || url.length === 0) {
      return false;
    }
    
    try {
      const urlObj = new URL(url);
      
      // Check for beacon indicators in the path
      if (urlObj.pathname.includes('/beacon/')) {
        return true;
      }
      
      // Check for tracking parameters that indicate beacon URLs
      let trackingParamCount = 0;
      for (const param of StreamManager.BEACON_PATTERNS.TRACKING_PARAMS) {
        if (urlObj.searchParams.has(param)) {
          trackingParamCount++;
        }
      }
      
      if (trackingParamCount >= StreamManager.BEACON_PATTERNS.MIN_TRACKING_PARAMS) {
        return true;
      }
      
      // Check for encoded redirect URLs in query parameters
      const queryString = urlObj.search;
      if (queryString.includes('redirect_url=') || 
          queryString.includes('location=') ||
          queryString.includes('target_url=')) {
        return true;
      }
      
      // Check for common beacon hosting patterns
      const hasBeaconDomain = StreamManager.BEACON_PATTERNS.BEACON_DOMAINS.some(domain => 
        urlObj.hostname.includes(domain)
      );
      
      // Complex query string with beacon domain indicates tracking
      if (hasBeaconDomain && urlObj.search.length > StreamManager.BEACON_PATTERNS.MIN_QUERY_LENGTH) {
        return true;
      }
      
      // Check for Amagi TV specific patterns
      if (urlObj.hostname.includes('amagi.tv')) {
        // Amagi URLs with complex path structures and encoded tokens
        const pathLength = urlObj.pathname.length;
        const hasComplexPath = pathLength > StreamManager.BEACON_PATTERNS.MAX_PATH_LENGTH;
        const hasPlaylistPath = urlObj.pathname.includes('/playlist/');
        const hasTokenPath = StreamManager.BEACON_PATTERNS.TOKEN_PATH.test(urlObj.pathname);
        
        if (hasPlaylistPath && (hasComplexPath || hasTokenPath)) {
          return true;
        }
      }
      
      return false;
    } catch (error) {
      logger.warn('Error checking if URL is beacon tracking URL', {
        url,
        error: error.message
      });
      return false;
    }
  }

  /**
   * Process a beacon tracking URL to extract the actual stream URL
   * @param {string} beaconUrl - The beacon URL to process
   * @returns {string} - The processed stream URL
   */
  async processBeaconUrl(beaconUrl) {
    if (!beaconUrl || typeof beaconUrl !== 'string' || beaconUrl.length === 0) {
      throw new Error('Invalid beacon URL provided');
    }
    
    try {
      const urlObj = new URL(beaconUrl);
      
      // Method 1: Check for direct redirect_url parameter
      const redirectUrl = urlObj.searchParams.get('redirect_url');
      if (redirectUrl) {
        const decodedUrl = decodeURIComponent(redirectUrl);
        logger.debug('Found redirect_url in beacon URL', {
          original: beaconUrl,
          extracted: decodedUrl
        });
        return decodedUrl;
      }
      
      // Method 2: Check for location parameter
      const locationUrl = urlObj.searchParams.get('location');
      if (locationUrl) {
        const decodedUrl = decodeURIComponent(locationUrl);
        logger.debug('Found location parameter in beacon URL', {
          original: beaconUrl,
          extracted: decodedUrl
        });
        return decodedUrl;
      }
      
      // Method 3: Try to fetch the playlist and look for actual stream segments
      const axios = require('axios');
      try {
        // Security: Block internal/local URLs
        if (this.isPrivateOrLocalAddress(urlObj.hostname)) {
          logger.warn('Blocked request to internal IP address', { 
            url: beaconUrl,
            hostname: urlObj.hostname 
          });
          throw new Error('Internal IP addresses not allowed');
        }
        
        const response = await axios.get(beaconUrl, {
          timeout: 5000, // Reduced from 10000
          maxContentLength: 1024 * 1024, // 1MB limit
          maxBodyLength: 1024 * 1024,
          headers: {
            'User-Agent': 'VLC/3.0.20 LibVLC/3.0.20',
            'Accept': 'application/vnd.apple.mpegurl,application/x-mpegURL,*/*'
          }
        });
        
        const playlist = response.data;
        
        // Look for the base URL pattern to construct clean stream URL
        if (typeof playlist === 'string' && playlist.includes('#EXTM3U')) {
          // Extract base URL from the beacon URL
          const pathParts = urlObj.pathname.split('/');
          const basePathIndex = pathParts.findIndex(part => part === 'beacon');
          
          if (basePathIndex > 0) {
            // Reconstruct URL without beacon tracking
            const basePath = pathParts.slice(0, basePathIndex).join('/');
            const streamPath = pathParts.slice(basePathIndex + 2).join('/');
            
            const cleanUrl = `${urlObj.protocol}//${urlObj.hostname}${basePath}/${streamPath}`;
            
            logger.debug('Constructed clean URL from beacon pattern', {
              original: beaconUrl,
              constructed: cleanUrl
            });
            
            // Test if the clean URL works
            try {
              const testResponse = await axios.head(cleanUrl, { 
                timeout: 3000, // Reduced timeout for test
                maxRedirects: 3
              });
              if (testResponse.status === 200) {
                return cleanUrl;
              }
            } catch (testError) {
              logger.debug('Clean URL test failed, using original', {
                cleanUrl,
                error: testError.message
              });
            }
          }
        }
        
      } catch (fetchError) {
        logger.debug('Could not fetch beacon URL playlist', {
          url: beaconUrl,
          error: fetchError.message
        });
      }
      
      // Method 4: Remove tracking parameters but keep the base structure
      const cleanParams = new URLSearchParams();
      
      // Keep essential parameters, remove tracking ones
      for (const [key, value] of urlObj.searchParams) {
        if (StreamManager.BEACON_PATTERNS.ESSENTIAL_PARAMS.has(key) || 
            !StreamManager.BEACON_PATTERNS.TRACKING_PARAMS.has(key)) {
          cleanParams.append(key, value);
        }
      }
      
      const processedUrl = `${urlObj.protocol}//${urlObj.hostname}${urlObj.pathname}${cleanParams.toString() ? '?' + cleanParams.toString() : ''}`;
      
      logger.debug('Processed beacon URL by removing tracking parameters', {
        original: beaconUrl,
        processed: processedUrl
      });
      
      return processedUrl;
      
    } catch (error) {
      logger.warn('Failed to process beacon URL, using original', {
        url: beaconUrl,
        error: error.message
      });
      return beaconUrl;
    }
  }

  /**
   * Check if a hostname is a private or local address
   * @param {string} hostname - The hostname to check
   * @returns {boolean} - True if hostname is private/local
   */
  isPrivateOrLocalAddress(hostname) {
    if (!hostname) return true;
    
    // Handle localhost
    if (hostname === 'localhost') return true;
    
    const net = require('net');
    const ip = net.isIP(hostname);
    
    if (!ip) return false; // Not an IP address, allow
    
    // IPv4 checks
    if (ip === 4) {
      if (hostname === '127.0.0.1') return true;
      if (hostname.startsWith('192.168.')) return true;
      if (hostname.startsWith('10.')) return true;
      if (hostname.startsWith('169.254.')) return true; // Link-local
      
      // Check 172.16.0.0/12 range (172.16.0.0 to 172.31.255.255)
      if (hostname.startsWith('172.')) {
        const parts = hostname.split('.');
        if (parts.length === 4) {
          const secondOctet = parseInt(parts[1]);
          if (secondOctet >= 16 && secondOctet <= 31) return true;
        }
      }
    }
    
    // IPv6 checks - Comprehensive private range validation
    if (ip === 6) {
      const lower = hostname.toLowerCase();
      if (lower === '::1') return true; // Loopback
      if (lower.startsWith('fe80:')) return true; // Link-local (full range)
      if (lower.startsWith('fc00:')) return true; // Unique local
      if (lower.startsWith('fd00:')) return true; // Unique local  
      if (lower.startsWith('2001:db8:')) return true; // Documentation range
      if (lower.startsWith('::ffff:')) { // IPv4-mapped IPv6
        const ipv4Match = lower.match(/::ffff:(\d+\.\d+\.\d+\.\d+)/);
        if (ipv4Match) {
          const embeddedIPv4 = ipv4Match[1];
          // Recursively validate embedded IPv4
          return this.isPrivateOrLocalAddress(embeddedIPv4);
        }
      }
      if (lower.startsWith('64:ff9b::')) { // IPv4-embedded IPv6
        return true; // Well-known prefix for IPv4/IPv6 translation
      }
      if (lower.startsWith('2001:10:')) return true; // Orchid v2
      if (lower.startsWith('2001:20:')) return true; // ORCHIDv2
    }
    
    return false;
  }

  /**
   * Enhanced playlist cleanup with size-based protection against memory leaks
   * Prevents unbounded memory growth under high concurrency
   */
  cleanupExpiredPlaylists() {
    const MAX_CACHE_SIZE = 100;
    const MAX_AGE = 5 * 60 * 1000; // 5 minutes
    const now = Date.now();

    try {
      // Size-based cleanup - force cleanup if cache is too large
      if (this.cleanedPlaylists && this.cleanedPlaylists.size >= MAX_CACHE_SIZE) {
        logger.warn('Playlist cache size limit reached, performing forced cleanup', {
          currentSize: this.cleanedPlaylists.size,
          maxSize: MAX_CACHE_SIZE
        });

        // Sort entries by timestamp and remove oldest entries
        const entries = Array.from(this.cleanedPlaylists.entries())
          .sort(([,a], [,b]) => a.timestamp - b.timestamp);
        
        const targetSize = Math.floor(MAX_CACHE_SIZE * 0.7); // Remove 30% when cleanup triggered
        const toDelete = entries.slice(0, entries.length - targetSize);
        toDelete.forEach(([id]) => this.cleanedPlaylists.delete(id));

        logger.info('Forced playlist cleanup completed', {
          entriesRemoved: toDelete.length,
          newSize: this.cleanedPlaylists.size
        });
      }

      // Age-based cleanup - remove expired entries
      if (this.cleanedPlaylists && this.cleanedPlaylists.size > 0) {
        const expiredIds = [];
        for (const [id, data] of this.cleanedPlaylists) {
          if (now - data.timestamp > MAX_AGE) {
            expiredIds.push(id);
          }
        }
        
        if (expiredIds.length > 0) {
          expiredIds.forEach(id => this.cleanedPlaylists.delete(id));
          logger.debug('Expired playlist cleanup completed', {
            expiredCount: expiredIds.length,
            remainingSize: this.cleanedPlaylists.size
          });
        }
      }
    } catch (cleanupError) {
      logger.error('Playlist cleanup failed - fallback to emergency cleanup', {
        error: cleanupError.message,
        cacheSize: this.cleanedPlaylists?.size || 0
      });
      
      // Emergency cleanup - clear all if cleanup fails
      if (this.cleanedPlaylists && this.cleanedPlaylists.size > MAX_CACHE_SIZE * 2) {
        this.cleanedPlaylists.clear();
        logger.warn('Emergency playlist cache clear performed');
      }
    }
  }

  /**
   * Process HLS playlist that may contain beacon tracking URLs in segments
   * @param {string} playlistUrl - The playlist URL to process
   * @param {object} req - Express request object (for web clients)
   * @param {string} channelId - Channel ID for logging (for Plex clients)
   * @returns {string} - Processed playlist URL or cleaned playlist content
   */
  async processPlaylistWithBeacons(playlistUrl, req = null, channelId = null) {
    if (!playlistUrl || typeof playlistUrl !== 'string') {
      throw new Error('Invalid playlist URL provided');
    }

    try {
      const axios = require('axios');
      
      // Security: Validate URL scheme and block internal/local URLs  
      const urlObj = new URL(playlistUrl);
      
      // Validate URL scheme
      const allowedProtocols = ['http:', 'https:'];
      if (!allowedProtocols.includes(urlObj.protocol)) {
        logger.warn('Blocked request with unsupported protocol', { 
          protocol: urlObj.protocol,
          url: playlistUrl.split('?')[0] 
        });
        throw new Error(`Unsupported protocol: ${urlObj.protocol}`);
      }
      
      if (this.isPrivateOrLocalAddress(urlObj.hostname)) {
        logger.warn('Blocked request to internal IP address', { 
          url: playlistUrl.split('?')[0],
          hostname: urlObj.hostname 
        });
        throw new Error('Internal IP addresses not allowed');
      }

      // Fetch the original playlist
      logger.debug('Fetching playlist for beacon processing', {
        url: playlistUrl,
        channelId
      });

      const response = await axios.get(playlistUrl, {
        timeout: 10000,
        maxContentLength: 2 * 1024 * 1024, // 2MB limit
        headers: {
          'User-Agent': 'VLC/3.0.20 LibVLC/3.0.20',
          'Accept': 'application/vnd.apple.mpegurl,application/x-mpegURL,*/*'
        }
      });

      const originalPlaylist = response.data;
      if (typeof originalPlaylist !== 'string' || !originalPlaylist.includes('#EXTM3U')) {
        logger.warn('Invalid playlist format received', {
          url: playlistUrl,
          contentType: response.headers['content-type']
        });
        return playlistUrl; // Return original URL if not a valid playlist
      }

      // Process playlist lines
      const lines = originalPlaylist.split('\n');
      const processedLines = [];
      let hasBeaconSegments = false;

      for (let i = 0; i < lines.length; i++) {
        const line = lines[i].trim();
        
        // Check if this line is a segment URL with beacon tracking
        if (line && !line.startsWith('#') && this.isBeaconTrackingUrl(line)) {
          hasBeaconSegments = true;
          
          try {
            // Try to extract the actual stream URL from the beacon URL
            const cleanUrl = await this.extractCleanUrlFromBeacon(line);
            processedLines.push(cleanUrl);
            
            logger.debug('Cleaned beacon segment URL', {
              original: line.substring(0, 100) + '...',
              cleaned: cleanUrl.substring(0, 100) + '...',
              channelId
            });
          } catch (beaconError) {
            logger.warn('Failed to clean beacon segment, using original', {
              error: beaconError.message,
              channelId
            });
            processedLines.push(line);
          }
        } else {
          // Keep non-segment lines as-is (comments, metadata, clean URLs)
          processedLines.push(line);
        }
      }

      if (hasBeaconSegments) {
        const cleanedPlaylist = processedLines.join('\n');
        
        // For web clients, return structured data for direct response
        if (req) {
          return {
            type: 'direct_response',
            content: cleanedPlaylist,
            headers: {
              'Content-Type': 'application/vnd.apple.mpegurl',
              'Cache-Control': 'no-cache, no-store, must-revalidate',
              'Access-Control-Allow-Origin': '*'
            }
          };
        } 
        
        // For Plex/FFmpeg, we need to serve the cleaned playlist via a proxy endpoint
        // Store the cleaned playlist and return a proxy URL
        const playlistId = `cleaned_${channelId}_${Date.now()}`;
        this.cleanedPlaylists = this.cleanedPlaylists || new Map();
        this.cleanedPlaylists.set(playlistId, {
          content: cleanedPlaylist,
          timestamp: Date.now(),
          originalUrl: playlistUrl
        });
        
        // Enhanced playlist cleanup with size-based protection against memory leaks
        this.cleanupExpiredPlaylists();
        
        // Return proxy URL for cleaned playlist
        const settings = await this.loadSettings();
        const advertisedHost = settings?.plexlive?.network?.advertisedHost || 
                              process.env.ADVERTISED_HOST || 
                              'localhost';
        const httpPort = process.env.HTTP_PORT || 3000;
        
        const proxyUrl = `http://${advertisedHost}:${httpPort}/stream/playlist/${playlistId}`;
        logger.info('Created cleaned playlist proxy for Plex', {
          originalUrl: playlistUrl,
          proxyUrl,
          channelId,
          segmentsCleaned: hasBeaconSegments
        });
        
        return proxyUrl;
      }

      // No beacon segments found, return original URL
      logger.debug('No beacon segments found in playlist', {
        url: playlistUrl,
        channelId
      });
      return playlistUrl;

    } catch (error) {
      // Sanitize error logging to prevent credential exposure
      const sanitizedUrl = playlistUrl ? playlistUrl.split('?')[0] : 'unknown';
      const sanitizedError = error.message ? error.message.replace(/[?&]([^=]+)=[^&]*/g, '[REDACTED]') : 'unknown';
      
      logger.warn('Failed to process playlist with beacons', {
        url: sanitizedUrl,
        error: sanitizedError,
        channelId
      });
      return playlistUrl; // Fallback to original URL
    }
  }

  /**
   * Extract clean URL from a beacon tracking URL
   * @param {string} beaconUrl - Beacon URL to process
   * @returns {string} - Clean URL extracted from redirect_url parameter or processed URL
   */
  async extractCleanUrlFromBeacon(beaconUrl) {
    try {
      const urlObj = new URL(beaconUrl);
      
      // Method 1: Check for direct redirect_url parameter
      const redirectUrl = urlObj.searchParams.get('redirect_url');
      if (redirectUrl) {
        const decodedUrl = decodeURIComponent(redirectUrl);
        logger.debug('Extracted redirect_url from beacon', {
          original: beaconUrl.substring(0, 50) + '...',
          extracted: decodedUrl
        });
        return decodedUrl;
      }
      
      // Method 2: Try to construct clean URL by removing beacon path and parameters
      if (urlObj.pathname.includes('/beacon/')) {
        // Remove beacon tracking path and parameters
        const pathParts = urlObj.pathname.split('/');
        const beaconIndex = pathParts.findIndex(part => part === 'beacon');
        
        if (beaconIndex > 0 && pathParts.length > beaconIndex + 2) {
          // Reconstruct path without beacon tracking
          const cleanPath = pathParts.slice(0, beaconIndex).join('/') + '/' + 
                            pathParts.slice(beaconIndex + 2).join('/');
          
          const cleanUrl = `${urlObj.protocol}//${urlObj.hostname}${cleanPath}`;
          
          logger.debug('Constructed clean URL from beacon pattern', {
            original: beaconUrl.substring(0, 50) + '...',
            constructed: cleanUrl
          });
          
          return cleanUrl;
        }
      }
      
      // Method 3: Remove tracking parameters but keep base structure
      const cleanParams = new URLSearchParams();
      for (const [key, value] of urlObj.searchParams) {
        if (StreamManager.BEACON_PATTERNS.ESSENTIAL_PARAMS.has(key) || 
            !StreamManager.BEACON_PATTERNS.TRACKING_PARAMS.has(key)) {
          cleanParams.append(key, value);
        }
      }
      
      const processedUrl = `${urlObj.protocol}//${urlObj.hostname}${urlObj.pathname}${cleanParams.toString() ? '?' + cleanParams.toString() : ''}`;
      
      logger.debug('Processed beacon URL by removing tracking parameters', {
        original: beaconUrl.substring(0, 50) + '...',
        processed: processedUrl.substring(0, 50) + '...'
      });
      
      return processedUrl;
      
    } catch (error) {
      logger.warn('Failed to extract clean URL from beacon, using original', {
        url: beaconUrl.substring(0, 50) + '...',
        error: error.message
      });
      return beaconUrl;
    }
  }
}

// Create singleton instance
const streamManager = new StreamManager();

// Stream recovery system - monitor sessions and upgrade to resilient when needed
setInterval(() => {
  const streamResilienceService = require('./streamResilienceService');
  
  for (const [sessionId, stream] of streamManager.activeStreams) {
    // Check for streams marked for resilience upgrade
    if (stream.needsResilienceUpgrade && !stream.isResilient) {
      logger.info('Upgrading stream to resilient based on error detection', {
        sessionId,
        errorCount: stream.errorCount,
        recoveryAttempts: stream.recoveryAttempts,
        streamUrl: stream.url,
        streamType: stream.type
      });
      
      try {
        // Upgrade to resilient stream
        streamManager.upgradeToResilientStream(sessionId, stream);
        stream.needsResilienceUpgrade = false;
      } catch (error) {
        logger.error('Failed to upgrade stream to resilient', {
          sessionId,
          error: error.message
        });
      }
    }
    
    // Check for streams needing recovery
    if (stream.needsRecovery && !stream.isResilient) {
      logger.info('Stream marked for recovery - upgrading to resilient', {
        sessionId,
        streamUrl: stream.url
      });
      
      try {
        streamManager.upgradeToResilientStream(sessionId, stream);
        stream.needsRecovery = false;
      } catch (error) {
        logger.error('Failed to recover stream', {
          sessionId,
          error: error.message
        });
      }
    }
    
    // Check if non-resilient stream is experiencing repeated errors
    if (!stream.isResilient && stream.errorCount && stream.errorCount >= 2) {
      logger.info('Non-resilient stream experiencing repeated errors - upgrading to resilient', {
        sessionId,
        errorCount: stream.errorCount,
        streamUrl: stream.url,
        streamType: stream.type
      });
      
      try {
        // Upgrade to resilient stream
        streamManager.upgradeToResilientStream(sessionId, stream);
      } catch (error) {
        logger.error('Failed to upgrade stream to resilient', {
          sessionId,
          error: error.message
        });
      }
    }
  }
}, 10 * 1000); // Check every 10 seconds for faster recovery

// Add upgrade method to StreamManager class
StreamManager.prototype.upgradeToResilientStream = async function(sessionId, stream) {
  const streamResilienceService = require('./streamResilienceService');
  
  logger.info('Upgrading regular stream to resilient stream', {
    sessionId,
    streamUrl: stream.url,
    errorCount: stream.errorCount
  });
  
  try {
    // Start resilient stream with same parameters
    const resilientOutputStream = await streamResilienceService.startResilientStream(
      `resilient_upgrade_${sessionId}`,
      stream.url,
      {
        streamType: stream.type,
        auth: stream.auth,
        clientInfo: {
          userAgent: stream.userAgent || 'Unknown',
          clientIP: stream.clientIP || '127.0.0.1',
          clientIdentifier: stream.clientIdentifier || sessionId
        },
        enhancedResilience: true,
        plexOptimizations: true
      }
    );
    
    // Mark as resilient
    stream.isResilient = true;
    stream.resilienceUpgradeTime = Date.now();
    this.activeStreams.set(sessionId, stream);
    
    logger.info('Successfully upgraded stream to resilient', {
      sessionId,
      upgradeTime: stream.resilienceUpgradeTime
    });
    
  } catch (error) {
    logger.error('Failed to upgrade stream to resilient', {
      sessionId,
      error: error.message
    });
    throw error;
  }
};

// Periodic cleanup of stale sessions (every 5 minutes)
setInterval(() => {
  const now = Date.now();
  const maxSessionAge = 60 * 60 * 1000; // 1 hour (original value)
  
  for (const [sessionId, stream] of streamManager.activeStreams) {
    if (now - stream.startTime > maxSessionAge) {
      logger.stream('Cleaning up stale session', { sessionId, age: now - stream.startTime });
      streamManager.cleanupStream(sessionId, 'stale');
    }
  }
}, 5 * 60 * 1000);

// Periodic bandwidth updates for real-time monitoring (every 2 seconds)
setInterval(async () => {
  if (streamManager.activeStreams.size > 0 && global.io) {
    const activeStreamsData = await streamManager.getActiveStreams();
    
    // Emit bandwidth update for each active stream
    global.io.emit('streams:bandwidth:update', {
      timestamp: new Date().toISOString(),
      streams: activeStreamsData.map(stream => ({
        sessionId: stream.sessionId,
        streamId: stream.streamId,
        channelName: stream.channelName,
        channelNumber: stream.channelNumber,
        currentBitrate: stream.currentBitrate,
        avgBitrate: stream.avgBitrate,
        peakBitrate: stream.peakBitrate,
        bytesTransferred: stream.bytesTransferred,
        duration: stream.duration
      }))
    });
  }
}, 2000); // Update every 2 seconds for real-time feel

// Emit metrics update to connected clients
streamManager.emitMetricsUpdate = async function() {
  try {
    const settingsService = require('./settingsService');
    const database = require('./database');
    const cacheService = require('./cacheService');
    const epgService = require('./epgService');
    
    // Get max concurrent streams from settings
    let maxConcurrentStreams = 10;
    try {
      maxConcurrentStreams = await settingsService.getSetting('plexlive.streaming.maxConcurrentStreams', 10);
      maxConcurrentStreams = parseInt(maxConcurrentStreams) || 10;
    } catch (err) {
      logger.warn('Failed to get max concurrent streams for metrics update:', err);
    }
    
    // Get active streams
    const activeStreams = this.getActiveStreams() || [];
    const streamsByChannel = this.getStreamsByChannel() || {};
    const concurrencyMetrics = this.getConcurrencyMetrics(maxConcurrentStreams);
    
    // Get health checks
    const dbHealth = database.isInitialized ? await database.healthCheck() : { status: 'initializing' };
    const cacheHealth = await cacheService.healthCheck();
    
    // Get EPG status
    let epgStatus = { status: 'unavailable' };
    try {
      epgStatus = await epgService.getStatus();
    } catch (err) {
      logger.debug('EPG service not available for metrics update');
    }
    
    // Build metrics object
    const metrics = {
      system: {
        uptime: process.uptime(),
        memory: process.memoryUsage(),
        cpu: process.cpuUsage(),
        platform: process.platform,
        nodeVersion: process.version
      },
      streams: {
        active: Array.isArray(activeStreams) ? activeStreams.length : 0,
        maximum: maxConcurrentStreams,
        utilization: Array.isArray(activeStreams) 
          ? (activeStreams.length / maxConcurrentStreams) * 100 
          : 0,
        byChannel: streamsByChannel,
        concurrency: concurrencyMetrics
      },
      database: dbHealth || { status: 'unknown' },
      cache: cacheHealth || { status: 'unknown' },
      epg: epgStatus || { status: 'unknown' },
      timestamp: new Date().toISOString()
    };
    
    // Emit to metrics room
    if (global.io) {
      global.io.to('metrics').emit('metrics:update', metrics);
      logger.debug('Emitted metrics update to metrics room');
    }
    
    // Also cache the metrics
    try {
      await cacheService.setMetrics(metrics);
    } catch (cacheError) {
      logger.debug('Failed to cache metrics during update:', cacheError);
    }
  } catch (error) {
    logger.error('Failed to emit metrics update:', error);
  }
};

module.exports = streamManager;<|MERGE_RESOLUTION|>--- conflicted
+++ resolved
@@ -12,24 +12,23 @@
 const progressiveStreamHandler = require('./progressiveStreamHandler');
 const advancedM3U8Resolver = require('./advancedM3U8Resolver');
 
-// Android TV Configuration Constants
+// Android TV Configuration Constants - Optimized for faster startup
 const ANDROID_TV_CONFIG = {
   RESET_INTERVAL: 1200, // 20 minutes in seconds
-<<<<<<< HEAD
-  ANALYZE_DURATION: 5000000, // 5MB (reduced from 10MB for faster startup)
-  PROBE_SIZE: 5000000, // 5MB (reduced from 10MB for faster startup)
-=======
   ANALYZE_DURATION: 3000000, // 3MB (reduced from 5MB for faster startup)
   PROBE_SIZE: 3000000, // 3MB (reduced from 5MB for faster startup)
->>>>>>> 624eba21
   SEGMENT_DURATION: 30, // 30 seconds
   BUFFER_SIZE: '2M',
   QUEUE_SIZE: 4096,
   MAX_RESTARTS: 3, // Maximum restarts per 5-minute window
   RESTART_WINDOW: 300000, // 5 minutes in milliseconds
-  RESTART_DELAY: 2000, // 2 seconds delay before restart (increased from 1 second)
+  RESTART_DELAY: 1000, // 1 second delay before restart (reduced for faster recovery)
   HEALTH_CHECK_INTERVAL: 10000, // Check stream health every 10 seconds
-  USER_AGENT_PATTERNS: ['android', 'shield', 'androidtv']
+  USER_AGENT_PATTERNS: ['android', 'shield', 'androidtv'],
+  // IPTV-specific optimizations for faster startup
+  IPTV_TIMEOUT: 10000, // 10 second timeout for IPTV connections
+  IPTV_PROBE_SIZE: 1000000, // 1MB probe size for IPTV streams
+  IPTV_ANALYZE_DURATION: 1000000 // 1MB analysis for IPTV streams
 };
 
 class StreamManager {
@@ -99,7 +98,7 @@
       'pipe:1'
     ];
 
-    // Add HLS-specific arguments if needed
+    // Add HLS-specific arguments if needed with IPTV optimizations
     if (streamUrl.includes('.m3u8')) {
       const hlsArgs = [
         '-allowed_extensions', 'ALL',
@@ -107,9 +106,6 @@
         '-user_agent', 'VLC/3.0.20 LibVLC/3.0.20',
         '-headers', 'Accept: */*\\r\\nConnection: keep-alive\\r\\n',
         '-live_start_index', '0',
-<<<<<<< HEAD
-        '-http_persistent', '1'
-=======
         '-http_persistent', '0', // Disabled for better IPTV compatibility
         '-http_seekable', '0',
         '-multiple_requests', '1',
@@ -118,7 +114,6 @@
         '-reconnect_at_eof', '1',
         '-reconnect_streamed', '1',
         '-reconnect_delay_max', '5'
->>>>>>> 624eba21
       ];
       
       // Insert HLS args before the input URL
@@ -187,7 +182,10 @@
       // Check URL pattern first
       const urlLower = url.toLowerCase();
       
-      if (urlLower.includes('.m3u8') || urlLower.includes('/hls/')) {
+      // Enhanced M3U8/HLS detection for IPTV streams
+      if (urlLower.includes('.m3u8') || urlLower.includes('/hls/') || 
+          (urlLower.includes('live/') && urlLower.match(/\/\d+\.m3u8$/))) {
+        logger.debug('Detected HLS stream from URL pattern', { url: url.substring(0, 100) + '...' });
         return { type: 'hls', protocol: 'http' };
       }
       
@@ -368,9 +366,6 @@
     const connectionManager = require('../utils/connectionManager');
     
     try {
-<<<<<<< HEAD
-      const headers = { 'User-Agent': config.protocols.http.userAgent };
-=======
       logger.stream('Validating HLS stream with VLC-compatible connection management', { 
         url: url.substring(0, 100) + (url.length > 100 ? '...' : ''),
         clientType: userAgent ? (connectionManager.isPlexClient(userAgent) ? 'Plex' : 'Standard') : 'Unknown'
@@ -378,22 +373,15 @@
 
       // Prepare auth headers
       const authHeaders = {};
->>>>>>> 624eba21
       if (auth && auth.username) {
         authHeaders['Authorization'] = `Basic ${Buffer.from(`${auth.username}:${auth.password}`).toString('base64')}`;
       }
 
-<<<<<<< HEAD
-      const response = await axios.get(url, {
-        timeout: config.protocols.http.timeout,
-        headers
-=======
       // Use VLC-compatible connection manager with User-Agent context
       const response = await connectionManager.makeVLCCompatibleRequest(axios, url, {
         headers: authHeaders,
         maxContentLength: 1024 * 1024, // 1MB limit for M3U8 files
         userAgent: userAgent
->>>>>>> 624eba21
       });
 
       const parser = new m3u8Parser.Parser();
@@ -1355,13 +1343,47 @@
     let finalUrl = url;
     
     try {
-      // Check if URL redirects
-      if (url.includes('mjh.nz') || url.includes('')) {
+      // Enhanced redirect resolution for IPTV M3U8 streams
+      if (url.includes('.m3u8')) {
+        logger.info('Resolving M3U8 stream URL redirects', { url: url.substring(0, 100) + '...' });
+        
+        const response = await axios.get(url, {
+          maxRedirects: 0, // Don't follow redirects automatically
+          timeout: 15000,
+          validateStatus: function (status) {
+            // Accept redirects and success responses
+            return (status >= 200 && status < 300) || (status >= 300 && status < 400);
+          },
+          headers: {
+            'User-Agent': 'VLC/3.0.20 LibVLC/3.0.20',
+            'Accept': '*/*',
+            'Connection': 'keep-alive'
+          }
+        });
+        
+        // Handle redirect responses
+        if (response.status >= 300 && response.status < 400 && response.headers.location) {
+          finalUrl = response.headers.location;
+          logger.info('M3U8 stream redirected', { 
+            original: url.substring(0, 50) + '...',
+            final: finalUrl.substring(0, 50) + '...',
+            status: response.status
+          });
+        } else if (response.status >= 200 && response.status < 300) {
+          // Direct M3U8 response, validate content
+          if (response.data && response.data.includes('#EXTM3U')) {
+            logger.info('M3U8 stream accessible directly', { url: url.substring(0, 50) + '...' });
+          } else {
+            logger.warn('M3U8 URL did not return valid playlist content', { url: url.substring(0, 50) + '...' });
+          }
+        }
+        
+      } else if (url.includes('mjh.nz') || url.includes('')) {
         const response = await axios.head(url, {
           maxRedirects: 5,
           timeout: 5000,
           headers: {
-            'User-Agent': config.protocols.http.userAgent
+            'User-Agent': 'VLC/3.0.20 LibVLC/3.0.20'
           }
         });
         
@@ -1372,7 +1394,7 @@
         }
       }
     } catch (error) {
-      logger.warn('Failed to resolve redirect, using original URL', { url, error: error.message });
+      logger.warn('Failed to resolve redirect, using original URL', { url: url.substring(0, 50) + '...', error: error.message });
     }
 
     // Get FFmpeg arguments from settings for proper transcoding
@@ -1409,20 +1431,6 @@
       // Replace [URL] placeholder with actual stream URL
       let processedCommand = ffmpegCommand.replace('[URL]', finalUrl);
       
-<<<<<<< HEAD
-      // Add HLS-specific arguments if needed
-      if (finalUrl.includes('.m3u8')) {
-        let hlsArgs = settings?.plexlive?.transcoding?.mpegts?.hlsProtocolArgs || 
-                     config.plexlive?.transcoding?.mpegts?.hlsProtocolArgs ||
-                     '-allowed_extensions ALL -protocol_whitelist file,http,https,tcp,tls,pipe,crypto';
-        
-        // For redirected streams, add additional HLS options for better compatibility
-        if (finalUrl !== url) {
-          hlsArgs += ' -http_seekable 0 -multiple_requests 1 -http_persistent 0';
-          logger.stream('Added HLS compatibility options for redirected stream', {
-            originalUrl: url,
-            finalUrl: finalUrl
-=======
       // Add HLS-specific arguments for M3U8 streams (FIXED: Added critical missing parameters)
       if (finalUrl.includes('.m3u8')) {
         // HLS arguments with critical parameters restored for TVNZ 1, Three, etc.
@@ -1450,7 +1458,6 @@
           logger.stream('Applied VLC-compatible headers for connection limits', {
             streamName: streamData?.name,
             streamUrl: finalUrl.substring(0, 50) + '...'
->>>>>>> 624eba21
           });
         }
         
@@ -2504,27 +2511,6 @@
       // Replace [URL] placeholder with actual stream URL
       ffmpegCommand = ffmpegCommand.replace('[URL]', finalStreamUrl);
       
-<<<<<<< HEAD
-      // Add HLS-specific arguments if needed
-      if (finalStreamUrl.includes('.m3u8')) {
-        let hlsArgs = settings?.plexlive?.transcoding?.mpegts?.hlsProtocolArgs || 
-                     config.plexlive?.transcoding?.mpegts?.hlsProtocolArgs ||
-                     '-allowed_extensions ALL -protocol_whitelist file,http,https,tcp,tls,pipe,crypto';
-        
-        // For redirected streams (like ), add additional HLS options for better compatibility
-        if (finalStreamUrl !== streamUrl) {
-          hlsArgs += ' -http_seekable 0 -multiple_requests 1 -http_persistent 0';
-          
-          logger.info('Added HLS compatibility options for redirected stream', {
-            channelId: channel.id,
-            originalUrl: streamUrl,
-            finalUrl: finalStreamUrl
-          });
-        }
-        
-        // Insert HLS args BEFORE the input URL for proper protocol handling
-        ffmpegCommand = ffmpegCommand.replace('-i ' + finalStreamUrl, hlsArgs + ' -i ' + finalStreamUrl);
-=======
       // Log special handling for connection limits
       const hasConnectionLimits = stream?.connection_limits === 1 || stream?.connection_limits === true;
       if (hasConnectionLimits && finalStreamUrl.includes('.m3u8')) {
@@ -2535,7 +2521,6 @@
           originalUrl: streamUrl.substring(0, 50) + '...',
           finalUrl: finalStreamUrl.substring(0, 50) + '...'
         });
->>>>>>> 624eba21
       }
       
       // Parse command line into arguments array, but handle special characters in URLs
@@ -3046,26 +3031,50 @@
           });
         }
         
-        // Check for enhanced encoding specific errors
+        // Enhanced error detection for IPTV M3U8 streams and general issues
+        const isM3u8Error = errorOutput.includes('Invalid data found when processing input') ||
+                           errorOutput.includes('Server returned 4') ||
+                           errorOutput.includes('HTTP error 4') ||
+                           errorOutput.includes('Connection refused') ||
+                           errorOutput.includes('Unable to open file') ||
+                           errorOutput.includes('Protocol not found');
+        
         const isEnhancedEncodingError = errorOutput.includes('no frame!') ||
                                       errorOutput.includes('non-existing PPS') ||
                                       errorOutput.includes('decode_slice_header error') ||
                                       errorOutput.includes('mmco: unref short failure');
         
-        // Log all stderr output but don't kill processes aggressively
-        // Let FFmpeg try to recover from transient errors
-        const logLevel = isEnhancedEncodingError ? 'error' : 'info';
+        const isNetworkError = errorOutput.includes('Connection timed out') ||
+                              errorOutput.includes('No route to host') ||
+                              errorOutput.includes('Network is unreachable') ||
+                              errorOutput.includes('Operation timed out');
+        
+        // Enhanced logging for IPTV stream debugging
+        let logLevel = 'info';
+        let errorType = 'unknown';
+        
+        if (isM3u8Error) {
+          logLevel = 'error';
+          errorType = 'iptv_m3u8';
+        } else if (isEnhancedEncodingError) {
+          logLevel = 'error';
+          errorType = 'h264_corruption';
+        } else if (isNetworkError) {
+          logLevel = 'warn';
+          errorType = 'network';
+        }
+        
         logger[logLevel]('FFmpeg MPEG-TS stderr', { 
           channelId: channel.id,
           sessionId,
+          errorType,
           isEnhancedEncoding: stream?.enhanced_encoding || false,
           encodingProfile: stream?.enhanced_encoding_profile,
-<<<<<<< HEAD
-=======
           streamUrl: (stream?.connection_limits === 1 || stream?.connection_limits === true) ? 'connection_limits_enabled' : 'standard_stream',
->>>>>>> 624eba21
           output: errorOutput.trim(),
-          isEnhancedEncodingError 
+          isM3u8Error,
+          isEnhancedEncodingError,
+          isNetworkError
         });
         
         // Categorize errors into different types for better handling
