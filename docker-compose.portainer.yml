--- conflicted
+++ resolved
@@ -49,15 +49,9 @@
         max-size: "10m"
         max-file: "3"
     network_mode: "host"
-<<<<<<< HEAD
-    #ports:
-      #- "3000:3000"
-      #- "1900:1900/udp"
-=======
     ports:
       - "3000:3000"
       - "1900:1900/udp"
->>>>>>> 624eba21
     volumes:
       # Use named volume for data persistence (Portainer compatible)
       - plextv_data:/data
@@ -69,7 +63,7 @@
       - NODE_ENV=production
       
       # Network configuration - customize these for your deployment
-      - HOST_IP=0.0.0.0                    # Bind address (0.0.0.0 for all interfaces)
+      - HOST_IP=0.0.0.0                     # Bind address (0.0.0.0 for all interfaces)
       - HTTP_PORT=3000                     # Main HTTP server port
       - STREAM_PORT=3000                   # Streaming port (usually same as HTTP_PORT)
       - DISCOVERY_PORT=1900                # SSDP discovery port
